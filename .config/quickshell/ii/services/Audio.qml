--- conflicted
+++ resolved
@@ -14,11 +14,8 @@
     property bool ready: Pipewire.defaultAudioSink?.ready ?? false
     property PwNode sink: Pipewire.defaultAudioSink
     property PwNode source: Pipewire.defaultAudioSource
-<<<<<<< HEAD
+    readonly property real hardMaxValue: 2.00 // People keep joking about setting volume to 5172% so...
     property string audioTheme: Config.options.sounds.theme
-=======
-    readonly property real hardMaxValue: 2.00 // People keep joking about setting volume to 5172% so...
->>>>>>> 6f138677
 
     signal sinkProtectionTriggered(string reason);
 
