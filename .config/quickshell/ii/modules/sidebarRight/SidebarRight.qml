import qs
import qs.services
import qs.modules.common
import qs.modules.common.widgets
import qs.modules.common.functions
import QtQuick
import QtQuick.Controls
import QtQuick.Layouts
import Qt5Compat.GraphicalEffects
import Quickshell.Io
import Quickshell
import Quickshell.Wayland
import Quickshell.Hyprland

Scope {
    id: root
    property int sidebarWidth: Appearance.sizes.sidebarWidth

    PanelWindow {
        id: sidebarRoot
        visible: GlobalStates.sidebarRightOpen

        function hide() {
            GlobalStates.sidebarRightOpen = false
        }

        exclusiveZone: 0
        implicitWidth: sidebarWidth
        WlrLayershell.namespace: "quickshell:sidebarRight"
        // Hyprland 0.49: Focus is always exclusive and setting this breaks mouse focus grab
        // WlrLayershell.keyboardFocus: WlrKeyboardFocus.Exclusive
        color: "transparent"

        anchors {
            top: true
            right: true
            bottom: true
        }

        HyprlandFocusGrab {
            id: grab
            windows: [ sidebarRoot ]
            active: GlobalStates.sidebarRightOpen
            onCleared: () => {
                if (!active) sidebarRoot.hide()
            }
        }

        Loader {
            id: sidebarContentLoader
            active: GlobalStates.sidebarRightOpen || Config?.options.sidebar.keepRightSidebarLoaded
            anchors {
                fill: parent
                margins: Appearance.sizes.hyprlandGapsOut
                leftMargin: Appearance.sizes.elevationMargin
            }
            width: sidebarWidth - Appearance.sizes.hyprlandGapsOut - Appearance.sizes.elevationMargin
            height: parent.height - Appearance.sizes.hyprlandGapsOut * 2

            focus: GlobalStates.sidebarRightOpen
            Keys.onPressed: (event) => {
                if (event.key === Qt.Key_Escape) {
                    sidebarRoot.hide();
                }
            }

<<<<<<< HEAD
            sourceComponent: Item {
                implicitHeight: sidebarRightBackground.implicitHeight
                implicitWidth: sidebarRightBackground.implicitWidth

                StyledRectangularShadow {
                    target: sidebarRightBackground
                }
                Rectangle {
                    id: sidebarRightBackground

                    anchors.fill: parent
                    implicitHeight: parent.height - Appearance.sizes.hyprlandGapsOut * 2
                    implicitWidth: sidebarWidth - Appearance.sizes.hyprlandGapsOut * 2
                    color: Appearance.colors.colLayer0
                    border.width: 1
                    border.color: Appearance.colors.colLayer0Border
                    radius: Appearance.rounding.screenRounding - Appearance.sizes.hyprlandGapsOut + 1

                    ColumnLayout {
                        anchors.fill: parent
                        anchors.margins: sidebarPadding
                        spacing: sidebarPadding

                        RowLayout {
                            Layout.fillHeight: false
                            spacing: 10
                            Layout.margins: 10
                            Layout.topMargin: 5
                            Layout.bottomMargin: 0

                            CustomIcon {
                                id: distroIcon
                                width: 25
                                height: 25
                                source: SystemInfo.distroIcon
                                colorize: true
                                color: Appearance.colors.colOnLayer0
                            }

                            StyledText {
                                font.pixelSize: Appearance.font.pixelSize.normal
                                color: Appearance.colors.colOnLayer0
                                text: Translation.tr("Up %1").arg(DateTime.uptime)
                                textFormat: Text.MarkdownText
                            }

                            Item {
                                Layout.fillWidth: true
                            }

                            ButtonGroup {
                                QuickToggleButton {
                                    toggled: false
                                    buttonIcon: "restart_alt"
                                    onClicked: {
                                        Hyprland.dispatch("reload")
                                        Quickshell.reload(true)
                                    }
                                    StyledToolTip {
                                        content: Translation.tr("Reload Hyprland & Quickshell")
                                    }
                                }
                                QuickToggleButton {
                                    toggled: false
                                    buttonIcon: "settings"
                                    onClicked: {
                                        GlobalStates.sidebarRightOpen = false
                                        Quickshell.execDetached(["qs", "-p", root.settingsQmlPath])
                                    }
                                    StyledToolTip {
                                        content: Translation.tr("Settings")
                                    }
                                }
                                QuickToggleButton {
                                    toggled: false
                                    buttonIcon: "power_settings_new"
                                    onClicked: {
                                        GlobalStates.sessionOpen = true
                                    }
                                    StyledToolTip {
                                        content: Translation.tr("Session")
                                    }
                                }
                            }
                        }

                        ButtonGroup {
                            Layout.alignment: Qt.AlignHCenter
                            spacing: 5
                            padding: 5
                            color: Appearance.colors.colLayer1

                            NetworkToggle {}
                            BluetoothToggle {}
                            NightLight {}
                            GameMode {}
                            IdleInhibitor {}
                            EasyEffectsToggle {}
                            CloudflareWarp {}
                            VPNToggle {}
                        }

                        // Center widget group
                        CenterWidgetGroup {
                            focus: sidebarRoot.visible
                            Layout.alignment: Qt.AlignHCenter
                            Layout.fillHeight: true
                            Layout.fillWidth: true
                        }

                        BottomWidgetGroup {
                            Layout.alignment: Qt.AlignHCenter
                            Layout.fillHeight: false
                            Layout.fillWidth: true
                            Layout.preferredHeight: implicitHeight
                        }
                    }
                }
            }
=======
            sourceComponent: SidebarRightContent {}
>>>>>>> f74ed768
        }


    }

    IpcHandler {
        target: "sidebarRight"

        function toggle(): void {
            GlobalStates.sidebarRightOpen = !GlobalStates.sidebarRightOpen;
            if(GlobalStates.sidebarRightOpen) Notifications.timeoutAll();
        }

        function close(): void {
            GlobalStates.sidebarRightOpen = false;
        }

        function open(): void {
            GlobalStates.sidebarRightOpen = true;
            Notifications.timeoutAll();
        }
    }

    GlobalShortcut {
        name: "sidebarRightToggle"
        description: "Toggles right sidebar on press"

        onPressed: {
            GlobalStates.sidebarRightOpen = !GlobalStates.sidebarRightOpen;
            if(GlobalStates.sidebarRightOpen) Notifications.timeoutAll();
        }
    }
    GlobalShortcut {
        name: "sidebarRightOpen"
        description: "Opens right sidebar on press"

        onPressed: {
            GlobalStates.sidebarRightOpen = true;
            Notifications.timeoutAll();
        }
    }
    GlobalShortcut {
        name: "sidebarRightClose"
        description: "Closes right sidebar on press"

        onPressed: {
            GlobalStates.sidebarRightOpen = false;
        }
    }

}<|MERGE_RESOLUTION|>--- conflicted
+++ resolved
@@ -64,129 +64,7 @@
                 }
             }
 
-<<<<<<< HEAD
-            sourceComponent: Item {
-                implicitHeight: sidebarRightBackground.implicitHeight
-                implicitWidth: sidebarRightBackground.implicitWidth
-
-                StyledRectangularShadow {
-                    target: sidebarRightBackground
-                }
-                Rectangle {
-                    id: sidebarRightBackground
-
-                    anchors.fill: parent
-                    implicitHeight: parent.height - Appearance.sizes.hyprlandGapsOut * 2
-                    implicitWidth: sidebarWidth - Appearance.sizes.hyprlandGapsOut * 2
-                    color: Appearance.colors.colLayer0
-                    border.width: 1
-                    border.color: Appearance.colors.colLayer0Border
-                    radius: Appearance.rounding.screenRounding - Appearance.sizes.hyprlandGapsOut + 1
-
-                    ColumnLayout {
-                        anchors.fill: parent
-                        anchors.margins: sidebarPadding
-                        spacing: sidebarPadding
-
-                        RowLayout {
-                            Layout.fillHeight: false
-                            spacing: 10
-                            Layout.margins: 10
-                            Layout.topMargin: 5
-                            Layout.bottomMargin: 0
-
-                            CustomIcon {
-                                id: distroIcon
-                                width: 25
-                                height: 25
-                                source: SystemInfo.distroIcon
-                                colorize: true
-                                color: Appearance.colors.colOnLayer0
-                            }
-
-                            StyledText {
-                                font.pixelSize: Appearance.font.pixelSize.normal
-                                color: Appearance.colors.colOnLayer0
-                                text: Translation.tr("Up %1").arg(DateTime.uptime)
-                                textFormat: Text.MarkdownText
-                            }
-
-                            Item {
-                                Layout.fillWidth: true
-                            }
-
-                            ButtonGroup {
-                                QuickToggleButton {
-                                    toggled: false
-                                    buttonIcon: "restart_alt"
-                                    onClicked: {
-                                        Hyprland.dispatch("reload")
-                                        Quickshell.reload(true)
-                                    }
-                                    StyledToolTip {
-                                        content: Translation.tr("Reload Hyprland & Quickshell")
-                                    }
-                                }
-                                QuickToggleButton {
-                                    toggled: false
-                                    buttonIcon: "settings"
-                                    onClicked: {
-                                        GlobalStates.sidebarRightOpen = false
-                                        Quickshell.execDetached(["qs", "-p", root.settingsQmlPath])
-                                    }
-                                    StyledToolTip {
-                                        content: Translation.tr("Settings")
-                                    }
-                                }
-                                QuickToggleButton {
-                                    toggled: false
-                                    buttonIcon: "power_settings_new"
-                                    onClicked: {
-                                        GlobalStates.sessionOpen = true
-                                    }
-                                    StyledToolTip {
-                                        content: Translation.tr("Session")
-                                    }
-                                }
-                            }
-                        }
-
-                        ButtonGroup {
-                            Layout.alignment: Qt.AlignHCenter
-                            spacing: 5
-                            padding: 5
-                            color: Appearance.colors.colLayer1
-
-                            NetworkToggle {}
-                            BluetoothToggle {}
-                            NightLight {}
-                            GameMode {}
-                            IdleInhibitor {}
-                            EasyEffectsToggle {}
-                            CloudflareWarp {}
-                            VPNToggle {}
-                        }
-
-                        // Center widget group
-                        CenterWidgetGroup {
-                            focus: sidebarRoot.visible
-                            Layout.alignment: Qt.AlignHCenter
-                            Layout.fillHeight: true
-                            Layout.fillWidth: true
-                        }
-
-                        BottomWidgetGroup {
-                            Layout.alignment: Qt.AlignHCenter
-                            Layout.fillHeight: false
-                            Layout.fillWidth: true
-                            Layout.preferredHeight: implicitHeight
-                        }
-                    }
-                }
-            }
-=======
             sourceComponent: SidebarRightContent {}
->>>>>>> f74ed768
         }
 
 
