import QtQuick
import QtQuick.Layouts
import qs
import qs.services
import qs.modules.common
import qs.modules.common.widgets

ContentPage {
    forceWidth: true

    ContentSection {
        icon: "wallpaper"
        title: Translation.tr("Background")

<<<<<<< HEAD
        ConfigRow {
            ConfigSwitch {
                buttonIcon: "nest_clock_farsight_analog"
                text: Translation.tr("Show clock")
                checked: Config.options.background.clock.show
                onCheckedChanged: {
                    Config.options.background.clock.show = checked;
                }
            }
            ConfigSwitch {
                buttonIcon: "format_quote"
                text: Translation.tr("Show quote")
                checked: Config.options.background.showQuote
                onCheckedChanged: {
                    Config.options.background.showQuote = checked;
                }
=======
        ConfigSwitch {
            buttonIcon: "nest_clock_farsight_analog"
            text: Translation.tr("Show clock")
            checked: Config.options.background.clock.show
            onCheckedChanged: {
                Config.options.background.clock.show = checked;
>>>>>>> 5af0fe35
            }
        }
            

        ConfigSpinBox {
            icon: "loupe"
            text: Translation.tr("Scale (%)")
            value: Config.options.background.clock.scale * 100
            from: 1
            to: 200
            stepSize: 2
            onValueChanged: {
                Config.options.background.clock.scale = value / 100;
            }
        }

        ContentSubsection {
            title: Translation.tr("Clock style")
            ConfigSelectionArray {
                currentValue: Config.options.background.clock.style
                onSelected: newValue => {
                    Config.options.background.clock.style = newValue;
                }
                options: [
                    {
                        displayName: Translation.tr("Simple digital"),
                        icon: "timer_10",
                        value: "digital"
                    },
                    {
                        displayName: Translation.tr("Material cookie"),
                        icon: "cookie",
                        value: "cookie"
                    }
                ]
            }
        }

<<<<<<< HEAD
        ContentSubsection {
            visible: Config.options.background.clock.style === "cookie"
            title: Translation.tr("Dial number style")
            ConfigSelectionArray {
                currentValue: Config.options.background.clock.cookie.dialNumberStyle
                onSelected: newValue => {
                    Config.options.background.clock.cookie.dialNumberStyle = newValue;
                    if (newValue !== "dots" && newValue !== "full") {
                        Config.options.background.clock.cookie.centerGlow = false;
=======
        ConfigRow{
            visible: Config.options.background.clock.style === "cookie"
            ContentSubsection {
                enabled: Config.options.background.clock.style === "cookie"
                title: Translation.tr("Dial number style")
                ConfigSelectionArray {
                    currentValue: Config.options.background.clock.cookie.dialNumberStyle
                    onSelected: newValue => {
                        Config.options.background.clock.cookie.dialNumberStyle = newValue;
                        if (newValue !== "dots" && newValue !== "full") {
                            Config.options.background.clock.cookie.centerGlow = false;
                        }
                        if (newValue === "numbers") {
                            Config.options.background.clock.cookie.timeIndicators  = false;
                        }
                        if (newValue != "none"){
                            Config.options.background.clock.cookie.dateInClock = false;
                            if (Config.options.background.clock.cookie.dateStyle !== "bubble"){
                                Config.options.background.clock.cookie.dateStyle = "none";
                            }
                        }
>>>>>>> 5af0fe35
                    }
                    if (newValue === "numbers") {
                        Config.options.background.clock.cookie.timeIndicators = false;
                    }
                    if (newValue != "none") {
                        Config.options.background.clock.cookie.dateInClock = false;
                        if (Config.options.background.clock.cookie.dateStyle !== "bubble") {
                            Config.options.background.clock.cookie.dateStyle = "none";
                        }
                    }
                }
                options: [
                    {
                        displayName: Translation.tr("None"),
                        icon: "deselect",
                        value: "none"
                    },
                    {
                        displayName: Translation.tr("Dots"),
                        icon: "graph_6",
                        value: "dots"
                    },
                    {
                        displayName: Translation.tr("Full"),
                        icon: "avg_pace",
                        value: "full"
                    },
                    {
                        displayName: Translation.tr("Numbers"),
                        icon: "123",
                        value: "numbers"
                    }
                ]
            }
        }

        ContentSubsection {
<<<<<<< HEAD
            visible: Config.options.background.clock.style === "cookie"
            title: Translation.tr("Hour hand style")

=======
            enabled: Config.options.background.clock.style === "cookie"
            visible: enabled
            title: Translation.tr("Hour hand style")
>>>>>>> 5af0fe35
            ConfigSelectionArray {
                currentValue: Config.options.background.clock.cookie.hourHandStyle
                onSelected: newValue => {
                    Config.options.background.clock.cookie.hourHandStyle = newValue;
                }
                options: [
                    {
                        displayName: Translation.tr("Classic"),
                        icon: "radio",
                        value: "classic"
                    },
                    {
                        displayName: Translation.tr("Stroke"),
                        icon: "stroke_partial",
                        value: "stroke"
                    },
                    {
                        displayName: Translation.tr("Fill"),
                        icon: "stroke_full",
                        value: "fill"
                    },
                    {
                        displayName: Translation.tr("Hide"),
                        icon: "deselect",
                        value: "hide"
                    }
                ]
            }
        }
<<<<<<< HEAD

        ContentSubsection {
            visible: Config.options.background.clock.style === "cookie"
            title: Translation.tr("Minute hand style")

=======
       
        ContentSubsection {
            enabled: Config.options.background.clock.style === "cookie"
            visible: enabled
            title: Translation.tr("Minute hand style")
>>>>>>> 5af0fe35
            ConfigSelectionArray {
                currentValue: Config.options.background.clock.cookie.minuteHandStyle
                onSelected: newValue => {
                    Config.options.background.clock.cookie.minuteHandStyle = newValue;
                }
                options: [
                    {
                        displayName: Translation.tr("Classic"),
                        icon: "radio",
                        value: "classic"
                    },
                    {
                        displayName: Translation.tr("Thin"),
                        icon: "pen_size_1",
                        value: "thin"
                    },
                    {
                        displayName: Translation.tr("Medium"),
                        icon: "pen_size_3",
                        value: "medium"
                    },
                    {
                        displayName: Translation.tr("Bold"),
                        icon: "pen_size_5",
                        value: "bold"
                    },
                    {
                        displayName: Translation.tr("Hide"),
                        icon: "deselect",
                        value: "hide"
                    }
                ]
            }
        }
<<<<<<< HEAD

        ContentSubsection {
            visible: Config.options.background.clock.style === "cookie"
            title: Translation.tr("Seconds hand style")

=======
        ContentSubsection {
            enabled: Config.options.background.clock.style === "cookie"
            visible: enabled
            title: Translation.tr("Seconds hand style")
>>>>>>> 5af0fe35
            ConfigSelectionArray {
                currentValue: Config.options.background.clock.cookie.secondHandStyle
                onSelected: newValue => {
                    Config.options.background.clock.cookie.secondHandStyle = newValue;
                }
                options: [
                    {
                        displayName: Translation.tr("Classic"),
                        icon: "radio",
                        value: "classic"
                    },
                    {
                        displayName: Translation.tr("Line"),
                        icon: "line_end",
                        value: "line"
                    },
                    {
                        displayName: Translation.tr("Dot"),
                        icon: "adjust",
                        value: "dot"
                    },
                    {
                        displayName: Translation.tr("Hide"),
                        icon: "deselect",
                        value: "hide"
                    }
                ]
            }
        }
<<<<<<< HEAD

        ContentSubsection {
            visible: Config.options.background.clock.style === "cookie"
            title: Translation.tr("Date style")

            ConfigSelectionArray {
                currentValue: Config.options.background.clock.cookie.dateStyle
                onSelected: newValue => {
                    if (newValue !== "bubble" && Config.options.background.clock.cookie.dialNumberStyle === "none") {
                        Config.options.background.clock.cookie.dateStyle = newValue;
                    }
                    if (newValue === "bubble" || newValue === "none") {
=======
        
        ContentSubsection {
            enabled: Config.options.background.clock.style === "cookie" 
            visible: enabled
            title: Translation.tr("Date style")
            ConfigSelectionArray {
                currentValue: Config.options.background.clock.cookie.dateStyle
                onSelected: newValue => {
                    if (newValue !== "bubble" && Config.options.background.clock.cookie.dialNumberStyle === "none"){
                        Config.options.background.clock.cookie.dateStyle = newValue;
                    }
                    if (newValue === "bubble" || newValue === "none"){
>>>>>>> 5af0fe35
                        Config.options.background.clock.cookie.dateStyle = newValue;
                    }
                }
                options: [
                    {
                        displayName: Translation.tr("None"),
                        icon: "deselect",
                        value: "none"
                    },
                    {
                        displayName: Translation.tr("Bubble"),
                        icon: "bubble_chart",
                        value: "bubble"
                    },
                    {
                        displayName: Translation.tr("Rotating"),
                        icon: "rotate_right",
                        value: "rotating"
                    },
                    {
                        displayName: Translation.tr("Square"),
                        icon: "square",
                        value: "square"
                    }
                ]
            }
        }
<<<<<<< HEAD

        StyledText {
            visible: Config.options.background.clock.style === "cookie"
            Layout.leftMargin: 10
            color: Appearance.colors.colSubtext
            font.pixelSize: Appearance.font.pixelSize.smallie
        }

        ConfigSpinBox {
            visible: Config.options.background.clock.style === "cookie"
=======
        StyledText {
            visible: Config.options.background.clock.style === "cookie" 
            Layout.leftMargin: 10
            color: Appearance.colors.colSubtext
            font.pixelSize: Appearance.font.pixelSize.smallie
            text: Translation.tr("'Rotating' and 'Square' styles are not compatible with dial styles for aesthetic reasons")
        }
        

        ConfigSpinBox {
            enabled: Config.options.background.clock.style === "cookie"
            visible: enabled
>>>>>>> 5af0fe35
            icon: "support"
            text: Translation.tr("Clock sides")
            value: Config.options.background.clock.clockSides
            from: 1
            to: 36
            stepSize: 1
            onValueChanged: {
                Config.options.background.clock.clockSides = value;
            }
        }

        ConfigSwitch {
<<<<<<< HEAD
            visible: Config.options.background.clock.style === "cookie"
            buttonIcon: "autoplay"
=======
            enabled: Config.options.background.clock.style === "cookie"
            visible: enabled
            buttonIcon: "waves"
>>>>>>> 5af0fe35
            text: Translation.tr("Constantly rotate")
            checked: Config.options.background.clock.cookie.constantlyRotate
            onCheckedChanged: {
                Config.options.background.clock.cookie.constantlyRotate = checked;
            }
            StyledToolTip {
                text: "Makes the clock always rotate. This is extremely expensive (expect 50% usage on Intel UHD Graphics) and thus impractical."
            }
        }

<<<<<<< HEAD
        ConfigRow {
            visible: Config.options.background.clock.style === "cookie"

=======
        ConfigRow{
            enabled: Config.options.background.clock.style === "cookie"
            visible: enabled
>>>>>>> 5af0fe35
            ConfigSwitch {
                enabled: Config.options.background.clock.style === "cookie" && Config.options.background.clock.cookie.dialNumberStyle === "dots" || Config.options.background.clock.cookie.dialNumberStyle === "full"
                buttonIcon: "brightness_7"
                text: Translation.tr("Center glow")
                checked: Config.options.background.clock.cookie.centerGlow
                onEnabledChanged: {
                    checked = Config.options.background.clock.cookie.centerGlow;
                }
                onCheckedChanged: {
                    Config.options.background.clock.cookie.centerGlow = checked;
                }
                StyledToolTip {
                    text: "Can only be turned on using the 'Dots' or 'Full' dial style for aesthetic reasons"
                }
            }

            ConfigSwitch {
<<<<<<< HEAD
                visible: Config.options.background.clock.style === "cookie" && Config.options.background.clock.cookie.dialNumberStyle !== "numbers"
=======
                enabled: Config.options.background.clock.style === "cookie" && Config.options.background.clock.cookie.dialNumberStyle !== "numbers"
                visible: Config.options.background.clock.style === "cookie"
>>>>>>> 5af0fe35
                buttonIcon: "farsight_digital"
                text: Translation.tr("Clock indicator")
                checked: Config.options.background.clock.cookie.timeIndicators
                onEnabledChanged: {
                    checked = Config.options.background.clock.cookie.timeIndicators;
                }
                onCheckedChanged: {
                    Config.options.background.clock.cookie.timeIndicators = checked;
                }
                StyledToolTip {
                    text: "Can't be turned on when using 'Numbers' dial style for aesthetic reasons"
                }
            }
        }

        ContentSubsection {
            title: Translation.tr("Quote settings")
            ConfigSwitch {
                buttonIcon: "format_quote"
                text: Translation.tr("Show quote")
                checked: Config.options.background.showQuote
                onCheckedChanged: {
                    Config.options.background.showQuote = checked;
                }
            }
            MaterialTextArea {
                Layout.fillWidth: true
                placeholderText: Translation.tr("Quote")
                text: Config.options.background.quote
                wrapMode: TextEdit.Wrap
                onTextChanged: {
                    Config.options.background.quote = text;
                }
            }
        }

        ContentSubsection {
            title: Translation.tr("Wallpaper parallax")

            ConfigSwitch {
                buttonIcon: "unfold_more_double"
                text: Translation.tr("Vertical")
                checked: Config.options.background.parallax.vertical
                onCheckedChanged: {
                    Config.options.background.parallax.vertical = checked;
                }
            }

            ConfigRow {
                uniform: true
                ConfigSwitch {
                    buttonIcon: "counter_1"
                    text: Translation.tr("Depends on workspace")
                    checked: Config.options.background.parallax.enableWorkspace
                    onCheckedChanged: {
                        Config.options.background.parallax.enableWorkspace = checked;
                    }
                }
                ConfigSwitch {
                    buttonIcon: "side_navigation"
                    text: Translation.tr("Depends on sidebars")
                    checked: Config.options.background.parallax.enableSidebar
                    onCheckedChanged: {
                        Config.options.background.parallax.enableSidebar = checked;
                    }
                }
            }
            ConfigSpinBox {
                icon: "loupe"
                text: Translation.tr("Preferred wallpaper zoom (%)")
                value: Config.options.background.parallax.workspaceZoom * 100
                from: 100
                to: 150
                stepSize: 1
                onValueChanged: {
                    Config.options.background.parallax.workspaceZoom = value / 100;
                }
            }
        }
    }

    ContentSection {
        icon: "point_scan"
        title: Translation.tr("Crosshair overlay")

        MaterialTextArea {
            Layout.fillWidth: true
            placeholderText: Translation.tr("Crosshair code (in Valorant's format)")
            text: Config.options.crosshair.code
            wrapMode: TextEdit.Wrap
            onTextChanged: {
                Config.options.crosshair.code = text;
            }
        }

        RowLayout {
            StyledText {
                Layout.leftMargin: 10
                color: Appearance.colors.colSubtext
                font.pixelSize: Appearance.font.pixelSize.smallie
                text: Translation.tr("Press Super+G to toggle appearance")
            }
            Item {
                Layout.fillWidth: true
            }
            RippleButtonWithIcon {
                id: editorButton
                buttonRadius: Appearance.rounding.full
                materialIcon: "open_in_new"
                mainText: Translation.tr("Open editor")
                onClicked: {
                    Qt.openUrlExternally(`https://www.vcrdb.net/builder?c=${Config.options.crosshair.code}`);
                }
                StyledToolTip {
                    text: "www.vcrdb.net"
                }
            }
        }
    }

    ContentSection {
        icon: "call_to_action"
        title: Translation.tr("Dock")

        ConfigSwitch {
            buttonIcon: "check"
            text: Translation.tr("Enable")
            checked: Config.options.dock.enable
            onCheckedChanged: {
                Config.options.dock.enable = checked;
            }
        }

        ConfigRow {
            uniform: true
            ConfigSwitch {
                buttonIcon: "highlight_mouse_cursor"
                text: Translation.tr("Hover to reveal")
                checked: Config.options.dock.hoverToReveal
                onCheckedChanged: {
                    Config.options.dock.hoverToReveal = checked;
                }
            }
            ConfigSwitch {
                buttonIcon: "keep"
                text: Translation.tr("Pinned on startup")
                checked: Config.options.dock.pinnedOnStartup
                onCheckedChanged: {
                    Config.options.dock.pinnedOnStartup = checked;
                }
            }
        }
        ConfigSwitch {
            buttonIcon: "colors"
            text: Translation.tr("Tint app icons")
            checked: Config.options.dock.monochromeIcons
            onCheckedChanged: {
                Config.options.dock.monochromeIcons = checked;
            }
        }
    }

    ContentSection {
        icon: "lock"
        title: Translation.tr("Lock screen")

        ConfigSwitch {
            buttonIcon: "account_circle"
            text: Translation.tr('Launch on startup')
            checked: Config.options.lock.launchOnStartup
            onCheckedChanged: {
                Config.options.lock.launchOnStartup = checked;
            }
        }

        ContentSubsection {
            title: Translation.tr("Security")

            ConfigSwitch {
                buttonIcon: "settings_power"
                text: Translation.tr('Require password to power off/restart')
                checked: Config.options.lock.security.requirePasswordToPower
                onCheckedChanged: {
                    Config.options.lock.security.requirePasswordToPower = checked;
                }
                StyledToolTip {
                    text: Translation.tr("Remember that on most devices one can always hold the power button to force shutdown\nThis only makes it a tiny bit harder for accidents to happen")
                }
            }

            ConfigSwitch {
                buttonIcon: "key_vertical"
                text: Translation.tr('Also unlock keyring')
                checked: Config.options.lock.security.unlockKeyring
                onCheckedChanged: {
                    Config.options.lock.security.unlockKeyring = checked;
                }
                StyledToolTip {
                    text: Translation.tr("This is usually safe and needed for your browser and AI sidebar anyway\nMostly useful for those who use lock on startup instead of a display manager that does it (GDM, SDDM, etc.)")
                }
            }
        }

        ContentSubsection {
            title: Translation.tr("Style: general")

            ConfigSwitch {
                buttonIcon: "center_focus_weak"
                text: Translation.tr('Center clock')
                checked: Config.options.lock.centerClock
                onCheckedChanged: {
                    Config.options.lock.centerClock = checked;
                }
            }

            ConfigSwitch {
                buttonIcon: "info"
                text: Translation.tr('Show "Locked" text')
                checked: Config.options.lock.showLockedText
                onCheckedChanged: {
                    Config.options.lock.showLockedText = checked;
                }
            }
        }
        ContentSubsection {
            title: Translation.tr("Style: Blurred")

            ConfigSwitch {
                buttonIcon: "blur_on"
                text: Translation.tr('Enable blur')
                checked: Config.options.lock.blur.enable
                onCheckedChanged: {
                    Config.options.lock.blur.enable = checked;
                }
            }

            ConfigSpinBox {
                icon: "loupe"
                text: Translation.tr("Extra wallpaper zoom (%)")
                value: Config.options.lock.blur.extraZoom * 100
                from: 1
                to: 150
                stepSize: 2
                onValueChanged: {
                    Config.options.lock.blur.extraZoom = value / 100;
                }
            }
        }
    }

    ContentSection {
        icon: "notifications"
        title: Translation.tr("Notifications")

        ConfigSpinBox {
            icon: "av_timer"
            text: Translation.tr("Timeout duration (if not defined by notification) (ms)")
            value: Config.options.notifications.timeout
            from: 1000
            to: 60000
            stepSize: 1000
            onValueChanged: {
                Config.options.notifications.timeout = value;
            }
        }
    }

    ContentSection {
        icon: "side_navigation"
        title: Translation.tr("Sidebars")

        ConfigSwitch {
            buttonIcon: "memory"
            text: Translation.tr('Keep right sidebar loaded')
            checked: Config.options.sidebar.keepRightSidebarLoaded
            onCheckedChanged: {
                Config.options.sidebar.keepRightSidebarLoaded = checked;
            }
            StyledToolTip {
                text: Translation.tr("When enabled keeps the content of the right sidebar loaded to reduce the delay when opening,\nat the cost of around 15MB of consistent RAM usage. Delay significance depends on your system's performance.\nUsing a custom kernel like linux-cachyos might help")
            }
        }

        ContentSubsection {
            title: Translation.tr("Corner open")
            tooltip: Translation.tr("Allows you to open sidebars by clicking or hovering screen corners regardless of bar position")
            ConfigRow {
                uniform: true
                ConfigSwitch {
                    buttonIcon: "check"
                    text: Translation.tr("Enable")
                    checked: Config.options.sidebar.cornerOpen.enable
                    onCheckedChanged: {
                        Config.options.sidebar.cornerOpen.enable = checked;
                    }
                }
                ConfigSwitch {
                    buttonIcon: "highlight_mouse_cursor"
                    text: Translation.tr("Hover to trigger")
                    checked: Config.options.sidebar.cornerOpen.clickless
                    onCheckedChanged: {
                        Config.options.sidebar.cornerOpen.clickless = checked;
                    }

                    StyledToolTip {
                        text: Translation.tr("When this is off you'll have to click")
                    }
                }
            }
            ConfigRow {
                uniform: true
                ConfigSwitch {
                    buttonIcon: "vertical_align_bottom"
                    text: Translation.tr("Place at bottom")
                    checked: Config.options.sidebar.cornerOpen.bottom
                    onCheckedChanged: {
                        Config.options.sidebar.cornerOpen.bottom = checked;
                    }

                    StyledToolTip {
                        text: Translation.tr("Place the corners to trigger at the bottom")
                    }
                }
                ConfigSwitch {
                    buttonIcon: "unfold_more_double"
                    text: Translation.tr("Value scroll")
                    checked: Config.options.sidebar.cornerOpen.valueScroll
                    onCheckedChanged: {
                        Config.options.sidebar.cornerOpen.valueScroll = checked;
                    }

                    StyledToolTip {
                        text: Translation.tr("Brightness and volume")
                    }
                }
            }
            ConfigSwitch {
                buttonIcon: "visibility"
                text: Translation.tr("Visualize region")
                checked: Config.options.sidebar.cornerOpen.visualize
                onCheckedChanged: {
                    Config.options.sidebar.cornerOpen.visualize = checked;
                }
            }
            ConfigRow {
                ConfigSpinBox {
                    icon: "arrow_range"
                    text: Translation.tr("Region width")
                    value: Config.options.sidebar.cornerOpen.cornerRegionWidth
                    from: 1
                    to: 300
                    stepSize: 1
                    onValueChanged: {
                        Config.options.sidebar.cornerOpen.cornerRegionWidth = value;
                    }
                }
                ConfigSpinBox {
                    icon: "height"
                    text: Translation.tr("Region height")
                    value: Config.options.sidebar.cornerOpen.cornerRegionHeight
                    from: 1
                    to: 300
                    stepSize: 1
                    onValueChanged: {
                        Config.options.sidebar.cornerOpen.cornerRegionHeight = value;
                    }
                }
            }
        }
    }

    ContentSection {
        icon: "voting_chip"
        title: Translation.tr("On-screen display")

        ConfigSpinBox {
            icon: "av_timer"
            text: Translation.tr("Timeout (ms)")
            value: Config.options.osd.timeout
            from: 100
            to: 3000
            stepSize: 100
            onValueChanged: {
                Config.options.osd.timeout = value;
            }
        }
    }

    ContentSection {
        icon: "overview_key"
        title: Translation.tr("Overview")

        ConfigSwitch {
            buttonIcon: "check"
            text: Translation.tr("Enable")
            checked: Config.options.overview.enable
            onCheckedChanged: {
                Config.options.overview.enable = checked;
            }
        }
        ConfigSpinBox {
            icon: "loupe"
            text: Translation.tr("Scale (%)")
            value: Config.options.overview.scale * 100
            from: 1
            to: 100
            stepSize: 1
            onValueChanged: {
                Config.options.overview.scale = value / 100;
            }
        }
        ConfigRow {
            uniform: true
            ConfigSpinBox {
                icon: "splitscreen_bottom"
                text: Translation.tr("Rows")
                value: Config.options.overview.rows
                from: 1
                to: 20
                stepSize: 1
                onValueChanged: {
                    Config.options.overview.rows = value;
                }
            }
            ConfigSpinBox {
                icon: "splitscreen_right"
                text: Translation.tr("Columns")
                value: Config.options.overview.columns
                from: 1
                to: 20
                stepSize: 1
                onValueChanged: {
                    Config.options.overview.columns = value;
                }
            }
        }
    }

    ContentSection {
        icon: "screenshot_frame_2"
        title: Translation.tr("Screenshot tool")

        ConfigSwitch {
            buttonIcon: "nearby"
            text: Translation.tr('Show regions of potential interest')
            checked: Config.options.screenshotTool.showContentRegions
            onCheckedChanged: {
                Config.options.screenshotTool.showContentRegions = checked;
            }
            StyledToolTip {
                text: Translation.tr("Such regions could be images or parts of the screen that have some containment.\nMight not always be accurate.\nThis is done with an image processing algorithm run locally and no AI is used.")
            }
        }
    }
}<|MERGE_RESOLUTION|>--- conflicted
+++ resolved
@@ -12,31 +12,12 @@
         icon: "wallpaper"
         title: Translation.tr("Background")
 
-<<<<<<< HEAD
-        ConfigRow {
-            ConfigSwitch {
-                buttonIcon: "nest_clock_farsight_analog"
-                text: Translation.tr("Show clock")
-                checked: Config.options.background.clock.show
-                onCheckedChanged: {
-                    Config.options.background.clock.show = checked;
-                }
-            }
-            ConfigSwitch {
-                buttonIcon: "format_quote"
-                text: Translation.tr("Show quote")
-                checked: Config.options.background.showQuote
-                onCheckedChanged: {
-                    Config.options.background.showQuote = checked;
-                }
-=======
         ConfigSwitch {
             buttonIcon: "nest_clock_farsight_analog"
             text: Translation.tr("Show clock")
             checked: Config.options.background.clock.show
             onCheckedChanged: {
                 Config.options.background.clock.show = checked;
->>>>>>> 5af0fe35
             }
         }
             
@@ -74,8 +55,7 @@
                 ]
             }
         }
-
-<<<<<<< HEAD
+        
         ContentSubsection {
             visible: Config.options.background.clock.style === "cookie"
             title: Translation.tr("Dial number style")
@@ -85,29 +65,6 @@
                     Config.options.background.clock.cookie.dialNumberStyle = newValue;
                     if (newValue !== "dots" && newValue !== "full") {
                         Config.options.background.clock.cookie.centerGlow = false;
-=======
-        ConfigRow{
-            visible: Config.options.background.clock.style === "cookie"
-            ContentSubsection {
-                enabled: Config.options.background.clock.style === "cookie"
-                title: Translation.tr("Dial number style")
-                ConfigSelectionArray {
-                    currentValue: Config.options.background.clock.cookie.dialNumberStyle
-                    onSelected: newValue => {
-                        Config.options.background.clock.cookie.dialNumberStyle = newValue;
-                        if (newValue !== "dots" && newValue !== "full") {
-                            Config.options.background.clock.cookie.centerGlow = false;
-                        }
-                        if (newValue === "numbers") {
-                            Config.options.background.clock.cookie.timeIndicators  = false;
-                        }
-                        if (newValue != "none"){
-                            Config.options.background.clock.cookie.dateInClock = false;
-                            if (Config.options.background.clock.cookie.dateStyle !== "bubble"){
-                                Config.options.background.clock.cookie.dateStyle = "none";
-                            }
-                        }
->>>>>>> 5af0fe35
                     }
                     if (newValue === "numbers") {
                         Config.options.background.clock.cookie.timeIndicators = false;
@@ -145,15 +102,8 @@
         }
 
         ContentSubsection {
-<<<<<<< HEAD
             visible: Config.options.background.clock.style === "cookie"
             title: Translation.tr("Hour hand style")
-
-=======
-            enabled: Config.options.background.clock.style === "cookie"
-            visible: enabled
-            title: Translation.tr("Hour hand style")
->>>>>>> 5af0fe35
             ConfigSelectionArray {
                 currentValue: Config.options.background.clock.cookie.hourHandStyle
                 onSelected: newValue => {
@@ -183,19 +133,11 @@
                 ]
             }
         }
-<<<<<<< HEAD
 
         ContentSubsection {
             visible: Config.options.background.clock.style === "cookie"
             title: Translation.tr("Minute hand style")
 
-=======
-       
-        ContentSubsection {
-            enabled: Config.options.background.clock.style === "cookie"
-            visible: enabled
-            title: Translation.tr("Minute hand style")
->>>>>>> 5af0fe35
             ConfigSelectionArray {
                 currentValue: Config.options.background.clock.cookie.minuteHandStyle
                 onSelected: newValue => {
@@ -230,18 +172,11 @@
                 ]
             }
         }
-<<<<<<< HEAD
 
         ContentSubsection {
             visible: Config.options.background.clock.style === "cookie"
             title: Translation.tr("Seconds hand style")
 
-=======
-        ContentSubsection {
-            enabled: Config.options.background.clock.style === "cookie"
-            visible: enabled
-            title: Translation.tr("Seconds hand style")
->>>>>>> 5af0fe35
             ConfigSelectionArray {
                 currentValue: Config.options.background.clock.cookie.secondHandStyle
                 onSelected: newValue => {
@@ -271,7 +206,6 @@
                 ]
             }
         }
-<<<<<<< HEAD
 
         ContentSubsection {
             visible: Config.options.background.clock.style === "cookie"
@@ -284,20 +218,6 @@
                         Config.options.background.clock.cookie.dateStyle = newValue;
                     }
                     if (newValue === "bubble" || newValue === "none") {
-=======
-        
-        ContentSubsection {
-            enabled: Config.options.background.clock.style === "cookie" 
-            visible: enabled
-            title: Translation.tr("Date style")
-            ConfigSelectionArray {
-                currentValue: Config.options.background.clock.cookie.dateStyle
-                onSelected: newValue => {
-                    if (newValue !== "bubble" && Config.options.background.clock.cookie.dialNumberStyle === "none"){
-                        Config.options.background.clock.cookie.dateStyle = newValue;
-                    }
-                    if (newValue === "bubble" || newValue === "none"){
->>>>>>> 5af0fe35
                         Config.options.background.clock.cookie.dateStyle = newValue;
                     }
                 }
@@ -325,7 +245,6 @@
                 ]
             }
         }
-<<<<<<< HEAD
 
         StyledText {
             visible: Config.options.background.clock.style === "cookie"
@@ -336,20 +255,6 @@
 
         ConfigSpinBox {
             visible: Config.options.background.clock.style === "cookie"
-=======
-        StyledText {
-            visible: Config.options.background.clock.style === "cookie" 
-            Layout.leftMargin: 10
-            color: Appearance.colors.colSubtext
-            font.pixelSize: Appearance.font.pixelSize.smallie
-            text: Translation.tr("'Rotating' and 'Square' styles are not compatible with dial styles for aesthetic reasons")
-        }
-        
-
-        ConfigSpinBox {
-            enabled: Config.options.background.clock.style === "cookie"
-            visible: enabled
->>>>>>> 5af0fe35
             icon: "support"
             text: Translation.tr("Clock sides")
             value: Config.options.background.clock.clockSides
@@ -362,14 +267,8 @@
         }
 
         ConfigSwitch {
-<<<<<<< HEAD
             visible: Config.options.background.clock.style === "cookie"
             buttonIcon: "autoplay"
-=======
-            enabled: Config.options.background.clock.style === "cookie"
-            visible: enabled
-            buttonIcon: "waves"
->>>>>>> 5af0fe35
             text: Translation.tr("Constantly rotate")
             checked: Config.options.background.clock.cookie.constantlyRotate
             onCheckedChanged: {
@@ -380,15 +279,9 @@
             }
         }
 
-<<<<<<< HEAD
         ConfigRow {
             visible: Config.options.background.clock.style === "cookie"
 
-=======
-        ConfigRow{
-            enabled: Config.options.background.clock.style === "cookie"
-            visible: enabled
->>>>>>> 5af0fe35
             ConfigSwitch {
                 enabled: Config.options.background.clock.style === "cookie" && Config.options.background.clock.cookie.dialNumberStyle === "dots" || Config.options.background.clock.cookie.dialNumberStyle === "full"
                 buttonIcon: "brightness_7"
@@ -406,12 +299,7 @@
             }
 
             ConfigSwitch {
-<<<<<<< HEAD
                 visible: Config.options.background.clock.style === "cookie" && Config.options.background.clock.cookie.dialNumberStyle !== "numbers"
-=======
-                enabled: Config.options.background.clock.style === "cookie" && Config.options.background.clock.cookie.dialNumberStyle !== "numbers"
-                visible: Config.options.background.clock.style === "cookie"
->>>>>>> 5af0fe35
                 buttonIcon: "farsight_digital"
                 text: Translation.tr("Clock indicator")
                 checked: Config.options.background.clock.cookie.timeIndicators
