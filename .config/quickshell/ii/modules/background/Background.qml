pragma ComponentBehavior: Bound

import qs
import qs.services
import qs.modules.common
import qs.modules.common.widgets
import qs.modules.common.functions as CF
import QtQuick
import QtQuick.Layouts
import Quickshell
import Quickshell.Io
import Quickshell.Wayland
import Quickshell.Hyprland


Variants {
    id: root
    readonly property bool fixedClockPosition: Config.options.background.fixedClockPosition
    readonly property real fixedClockX: Config.options.background.clockX
    readonly property real fixedClockY: Config.options.background.clockY
    readonly property real clockSizePadding: 20
    readonly property real screenSizePadding: 50
    model: Quickshell.screens

    PanelWindow {
        id: bgRoot

        required property var modelData

        // Hide when fullscreen
        property list<HyprlandWorkspace> workspacesForMonitor: Hyprland.workspaces.values.filter(workspace=>workspace.monitor && workspace.monitor.name == monitor.name)
        property var activeWorkspaceWithFullscreen: workspacesForMonitor.filter(workspace=>((workspace.toplevels.values.filter(window=>window.wayland?.fullscreen)[0] != undefined) && workspace.active))[0]
        visible: GlobalStates.screenLocked || (!(activeWorkspaceWithFullscreen != undefined)) || !Config?.options.background.hideWhenFullscreen

        // Workspaces
        property HyprlandMonitor monitor: Hyprland.monitorFor(modelData)
        property list<var> relevantWindows: HyprlandData.windowList.filter(win => win.monitor == monitor?.id && win.workspace.id >= 0).sort((a, b) => a.workspace.id - b.workspace.id)
        property int firstWorkspaceId: relevantWindows[0]?.workspace.id || 1
        property int lastWorkspaceId: relevantWindows[relevantWindows.length - 1]?.workspace.id || 10
        // Wallpaper
        property bool wallpaperIsVideo: Config.options.background.wallpaperPath.endsWith(".mp4")
            || Config.options.background.wallpaperPath.endsWith(".webm")
            || Config.options.background.wallpaperPath.endsWith(".mkv")
            || Config.options.background.wallpaperPath.endsWith(".avi")
            || Config.options.background.wallpaperPath.endsWith(".mov")
        property string wallpaperPath: wallpaperIsVideo ? Config.options.background.thumbnailPath : Config.options.background.wallpaperPath
        property real wallpaperToScreenRatio: Math.min(wallpaperWidth / screen.width, wallpaperHeight / screen.height)
        property real preferredWallpaperScale: Config.options.background.parallax.workspaceZoom
        property real effectiveWallpaperScale: 1 // Some reasonable init value, to be updated
        property int wallpaperWidth: modelData.width // Some reasonable init value, to be updated
        property int wallpaperHeight: modelData.height // Some reasonable init value, to be updated
        property real movableXSpace: ((wallpaperWidth / wallpaperToScreenRatio * effectiveWallpaperScale) - screen.width) / 2
        property real movableYSpace: ((wallpaperHeight / wallpaperToScreenRatio * effectiveWallpaperScale) - screen.height) / 2
        // Position
        property real clockX: (modelData.width / 2) + ((Math.random() < 0.5 ? -1 : 1) * modelData.width)
        property real clockY: (modelData.height / 2) + ((Math.random() < 0.5 ? -1 : 1) * modelData.height)
        property var textHorizontalAlignment: clockX < screen.width / 3 ? Text.AlignLeft :
            (clockX > screen.width * 2 / 3 ? Text.AlignRight : Text.AlignHCenter)
        // Colors
        property color dominantColor: Appearance.colors.colPrimary
        property bool dominantColorIsDark: dominantColor.hslLightness < 0.5
        property color colText: CF.ColorUtils.colorWithLightness(Appearance.colors.colPrimary, (dominantColorIsDark ? 0.8 : 0.12))

        // Layer props
        screen: modelData
        exclusionMode: ExclusionMode.Ignore
        WlrLayershell.layer: GlobalStates.screenLocked ? WlrLayer.Overlay : WlrLayer.Bottom
        // WlrLayershell.layer: WlrLayer.Bottom
        WlrLayershell.namespace: "quickshell:background"
        anchors {
            top: true
            bottom: true
            left: true
            right: true
        }
        color: "transparent"

        onWallpaperPathChanged: {
            bgRoot.updateZoomScale()
            // Clock position gets updated after zoom scale is updated
        }

        // Wallpaper zoom scale
        function updateZoomScale() {
            getWallpaperSizeProc.path = bgRoot.wallpaperPath
            getWallpaperSizeProc.running = true;
        }
        Process {
            id: getWallpaperSizeProc
            property string path: bgRoot.wallpaperPath
            command: [ "magick", "identify", "-format", "%w %h", path ]
            stdout: StdioCollector {
                id: wallpaperSizeOutputCollector
                onStreamFinished: {
                    const output = wallpaperSizeOutputCollector.text
                    const [width, height] = output.split(" ").map(Number);
                    const [screenWidth, screenHeight] = [bgRoot.screen.width, bgRoot.screen.height];
                    bgRoot.wallpaperWidth = width
                    bgRoot.wallpaperHeight = height

                    if (width <= screenWidth || height <= screenHeight) { // Undersized/perfectly sized wallpapers
                        bgRoot.effectiveWallpaperScale = Math.max(screenWidth / width, screenHeight / height);
                    } else { // Oversized = can be zoomed for parallax, yay
                        bgRoot.effectiveWallpaperScale = Math.min(
                            bgRoot.preferredWallpaperScale,
                            width / screenWidth, height / screenHeight
                        );
                    }


                    bgRoot.updateClockPosition()
                }
            }
        }

        // Clock positioning
        function updateClockPosition() {
            // Somehow all this manual setting is needed to make the proc correctly use the new values
            leastBusyRegionProc.path = bgRoot.wallpaperPath
            leastBusyRegionProc.contentWidth = clockLoader.implicitWidth + root.clockSizePadding * 2
            leastBusyRegionProc.contentHeight = clockLoader.implicitHeight + root.clockSizePadding * 2
            leastBusyRegionProc.horizontalPadding = bgRoot.movableXSpace + root.screenSizePadding * 2
            leastBusyRegionProc.verticalPadding = bgRoot.movableYSpace + root.screenSizePadding * 2
            leastBusyRegionProc.running = false;
            leastBusyRegionProc.running = true;
        }
        Process {
            id: leastBusyRegionProc
            property string path: bgRoot.wallpaperPath
            property int contentWidth: 300
            property int contentHeight: 300
            property int horizontalPadding: bgRoot.movableXSpace
            property int verticalPadding: bgRoot.movableYSpace
            command: [Quickshell.shellPath("scripts/images/least_busy_region.py"),
                "--screen-width", Math.round(bgRoot.screen.width / bgRoot.effectiveWallpaperScale),
                "--screen-height", Math.round(bgRoot.screen.height / bgRoot.effectiveWallpaperScale),
                "--width", contentWidth,
                "--height", contentHeight,
                "--horizontal-padding", horizontalPadding,
                "--vertical-padding", verticalPadding,
                path, 
                // "--visual-output",
            ]
            stdout: StdioCollector {
                id: leastBusyRegionOutputCollector
                onStreamFinished: {
                    const output = leastBusyRegionOutputCollector.text
                    // console.log("[Background] Least busy region output:", output)
                    if (output.length === 0) return;
                    const parsedContent = JSON.parse(output)
                    bgRoot.clockX = parsedContent.center_x * bgRoot.effectiveWallpaperScale
                    bgRoot.clockY = parsedContent.center_y * bgRoot.effectiveWallpaperScale
                    bgRoot.dominantColor = parsedContent.dominant_color || Appearance.colors.colPrimary
                }
            }
        }

        // Wallpaper
        Image {
            id: wallpaper
            visible: opacity > 0
            opacity: (status === Image.Ready && !bgRoot.wallpaperIsVideo) ? 1 : 0
            Behavior on opacity {
                animation: Appearance.animation.elementMoveEnter.numberAnimation.createObject(this)
            }
            cache: false
            asynchronous: true
            retainWhileLoading: true
            // Range = groups that workspaces span on
            property int chunkSize: Config?.options.bar.workspaces.shown ?? 10;
            property int lower: Math.floor(bgRoot.firstWorkspaceId / chunkSize) * chunkSize;
            property int upper: Math.ceil(bgRoot.lastWorkspaceId / chunkSize) * chunkSize;
            property int range: upper - lower;
            property real valueX: {
                let result = 0.5;
                if (Config.options.background.parallax.enableWorkspace && !Config.options.background.parallax.vertical) {
                    result = ((bgRoot.monitor.activeWorkspace?.id - lower) / range);
                }
                if (Config.options.background.parallax.enableSidebar) {
                    result += (0.15 * GlobalStates.sidebarRightOpen - 0.15 * GlobalStates.sidebarLeftOpen);
                }
                return result;
            }
            property real valueY: {
                let result = 0.5;
                if (Config.options.background.parallax.enableWorkspace && Config.options.background.parallax.vertical) {
                    result = ((bgRoot.monitor.activeWorkspace?.id - lower) / range);
                }
                return result;
            }
            property real effectiveValueX: Math.max(0, Math.min(1, valueX))
            property real effectiveValueY: Math.max(0, Math.min(1, valueY))
            x: -(bgRoot.movableXSpace) - (effectiveValueX - 0.5) * 2 * bgRoot.movableXSpace
            y: -(bgRoot.movableYSpace) - (effectiveValueY - 0.5) * 2 * bgRoot.movableYSpace
            source: bgRoot.wallpaperPath
            fillMode: Image.PreserveAspectCrop
            Behavior on x {
                NumberAnimation {
                    duration: 600
                    easing.type: Easing.OutCubic
                }
            }
            Behavior on y {
                NumberAnimation {
                    duration: 600
                    easing.type: Easing.OutCubic
                }
            }
            sourceSize {
                width: bgRoot.screen.width * bgRoot.effectiveWallpaperScale * bgRoot.monitor.scale
                height: bgRoot.screen.height * bgRoot.effectiveWallpaperScale * bgRoot.monitor.scale
            }
            width: bgRoot.wallpaperWidth / bgRoot.wallpaperToScreenRatio * bgRoot.effectiveWallpaperScale
            height: bgRoot.wallpaperHeight / bgRoot.wallpaperToScreenRatio * bgRoot.effectiveWallpaperScale
        }

        // The clock
        Loader {
            id: clockLoader
            active: Config.options.background.showClock
            anchors {
                left: wallpaper.left
                top: wallpaper.top
                leftMargin: bgRoot.movableXSpace + ((root.fixedClockPosition ? root.fixedClockX : bgRoot.clockX * bgRoot.effectiveWallpaperScale) - implicitWidth / 2)
                topMargin: bgRoot.movableYSpace + ((root.fixedClockPosition ? root.fixedClockY : bgRoot.clockY * bgRoot.effectiveWallpaperScale) - implicitHeight / 2)
                Behavior on leftMargin {
                    animation: Appearance.animation.elementMove.numberAnimation.createObject(this)
                }
                Behavior on topMargin {
                    animation: Appearance.animation.elementMove.numberAnimation.createObject(this)
                }
            }
            sourceComponent: Item {
                id: clock
                implicitWidth: clockColumn.implicitWidth
                implicitHeight: clockColumn.implicitHeight

                ColumnLayout {
                    id: clockColumn
                    anchors.centerIn: parent
                    spacing: 6

                    StyledText {
                        Layout.fillWidth: true
                        horizontalAlignment: bgRoot.textHorizontalAlignment
                        font {
                            family: Appearance.font.family.expressive
                            pixelSize: 90
                            weight: Font.Bold
                        }
                        color: bgRoot.colText
                        style: Text.Raised
                        styleColor: Appearance.colors.colShadow
                        text: DateTime.time
                    }
                    StyledText {
                        Layout.fillWidth: true
                        Layout.topMargin: -5
                        horizontalAlignment: bgRoot.textHorizontalAlignment
                        font {
                            family: Appearance.font.family.expressive
                            pixelSize: 20
                            weight: Font.DemiBold
                        }
                        color: bgRoot.colText
                        style: Text.Raised
                        styleColor: Appearance.colors.colShadow
                        text: DateTime.date
                        animateChange: true
                    }
                    StyledText {
                        Layout.fillWidth: true
                        horizontalAlignment: bgRoot.textHorizontalAlignment
                        font {
                            family: Appearance.font.family.expressive
                            pixelSize: 20
                            weight: Font.DemiBold
                        }
                        color: bgRoot.colText
                        style: Text.Raised
                        visible: Config.options.background.mantra !== ""
                        styleColor: Appearance.colors.colShadow
                        text: Config.options.background.mantra
                    }
<<<<<<< HEAD
=======
                    color: bgRoot.colText
                    style: Text.Raised
                    visible: Config.options.background.quote !== ""
                    styleColor: Appearance.colors.colShadow
                    text: Config.options.background.quote
>>>>>>> 2d52680b
                }

                RowLayout {
                    anchors {
                        top: clockColumn.bottom
                        left: bgRoot.textHorizontalAlignment === Text.AlignLeft ? clockColumn.left : undefined
                        right: bgRoot.textHorizontalAlignment === Text.AlignRight ? clockColumn.right : undefined
                        horizontalCenter: bgRoot.textHorizontalAlignment === Text.AlignHCenter ? clockColumn.horizontalCenter : undefined
                        topMargin: 5
                        leftMargin: -5
                        rightMargin: -5
                    }
                    opacity: GlobalStates.screenLocked ? 1 : 0
                    visible: opacity > 0
                    Behavior on opacity {
                        animation: Appearance.animation.elementMoveFast.numberAnimation.createObject(this)
                    }
                    Item { Layout.fillWidth: bgRoot.textHorizontalAlignment !== Text.AlignLeft; implicitWidth: 1 }
                    MaterialSymbol {
                        text: "lock"
                        Layout.fillWidth: false
                        iconSize: Appearance.font.pixelSize.huge
                        color: bgRoot.colText
                        style: Text.Raised
                        styleColor: Appearance.colors.colShadow
                    }
                    StyledText {
                        Layout.fillWidth: false
                        text: "Locked"
                        color: bgRoot.colText
                        font.pixelSize: Appearance.font.pixelSize.larger
                        style: Text.Raised
                        styleColor: Appearance.colors.colShadow
                    }
                    Item { Layout.fillWidth: bgRoot.textHorizontalAlignment !== Text.AlignRight; implicitWidth: 1 }

                }
            }
        }
    }
}<|MERGE_RESOLUTION|>--- conflicted
+++ resolved
@@ -278,18 +278,10 @@
                         }
                         color: bgRoot.colText
                         style: Text.Raised
-                        visible: Config.options.background.mantra !== ""
-                        styleColor: Appearance.colors.colShadow
-                        text: Config.options.background.mantra
-                    }
-<<<<<<< HEAD
-=======
-                    color: bgRoot.colText
-                    style: Text.Raised
-                    visible: Config.options.background.quote !== ""
-                    styleColor: Appearance.colors.colShadow
-                    text: Config.options.background.quote
->>>>>>> 2d52680b
+                        visible: Config.options.background.quote !== ""
+                        styleColor: Appearance.colors.colShadow
+                        text: Config.options.background.quote
+                    }
                 }
 
                 RowLayout {
