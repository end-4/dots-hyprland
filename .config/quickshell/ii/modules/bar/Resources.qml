--- conflicted
+++ resolved
@@ -41,8 +41,8 @@
             shown: Config.options.bar.resources.alwaysShowCpu || 
                 !(MprisController.activePlayer?.trackTitle?.length > 0) ||
                 root.alwaysShowAllResources
-            Layout.leftMargin: shown ? 6 : 0
-<<<<<<< HEAD
+                Layout.leftMargin: shown ? 6 : 0
+            warningThreshold: Config.options.bar.resources.cpuWarningThreshold
           }
 
          Resource {
@@ -53,9 +53,6 @@
                 root.alwaysShowAllResources) && (  (ResourceUsage.dGpuAvailable &&  (Config.options.bar.resources.gpuLayout == 0 || Config.options.bar.resources.gpuLayout ==2) ) 
                 ||  (ResourceUsage.iGpuAvailable &&  (Config.options.bar.resources.gpuLayout == 1)  )) 
             Layout.leftMargin: shown ? 6 : 0
-=======
-            warningThreshold: Config.options.bar.resources.cpuWarningThreshold
->>>>>>> e7ffd245
         }
 
     }
