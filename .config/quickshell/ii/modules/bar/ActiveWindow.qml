--- conflicted
+++ resolved
@@ -45,11 +45,7 @@
             elide: Text.ElideRight
             text: root.focusingThisMonitor && root.activeWindow?.activated && root.biggestWindow ? 
                 root.activeWindow?.title :
-<<<<<<< HEAD
                 (root.biggestWindow?.title) ?? `${Translation.tr("Workspace")} ${monitor?.activeWorkspace?.id ?? 1}`
-=======
-                (root.biggestWindow?.title) ?? `${Translation.tr("Workspace")} ${monitor?.activeWorkspace?.id}`
->>>>>>> f8d162d9
         }
 
     }
