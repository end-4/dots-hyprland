pragma Singleton
pragma ComponentBehavior: Bound
import QtQuick
import Quickshell
import Quickshell.Io

Singleton {
    id: root
    property string filePath: Directories.shellConfigPath
    property alias options: configOptionsJsonAdapter
    property bool ready: false

    function setNestedValue(nestedKey, value) {
        let keys = nestedKey.split(".");
        let obj = root.options;
        let parents = [obj];

        // Traverse and collect parent objects
        for (let i = 0; i < keys.length - 1; ++i) {
            if (!obj[keys[i]] || typeof obj[keys[i]] !== "object") {
                obj[keys[i]] = {};
            }
            obj = obj[keys[i]];
            parents.push(obj);
        }

        // Convert value to correct type using JSON.parse when safe
        let convertedValue = value;
        if (typeof value === "string") {
            let trimmed = value.trim();
            if (trimmed === "true" || trimmed === "false" || !isNaN(Number(trimmed))) {
                try {
                    convertedValue = JSON.parse(trimmed);
                } catch (e) {
                    convertedValue = value;
                }
            }
        }

        obj[keys[keys.length - 1]] = convertedValue;
    }

    FileView {
        path: root.filePath
        watchChanges: true
        onFileChanged: reload()
        onAdapterUpdated: writeAdapter()
        onLoaded: root.ready = true
        onLoadFailed: error => {
            if (error == FileViewError.FileNotFound) {
                writeAdapter();
            }
        }

        JsonAdapter {
            id: configOptionsJsonAdapter
            property JsonObject policies: JsonObject {
                property int ai: 1 // 0: No | 1: Yes | 2: Local
                property int weeb: 1 // 0: No | 1: Open | 2: Closet
            }

            property JsonObject ai: JsonObject {
                property string systemPrompt: "## Style\n- Use casual tone, don't be formal! Make sure you answer precisely without hallucination and prefer bullet points over walls of text. You can have a friendly greeting at the beginning of the conversation, but don't repeat the user's question\n\n## Context (ignore when irrelevant)\n- You are a helpful and inspiring sidebar assistant on a {DISTRO} Linux system\n- Desktop environment: {DE}\n- Current date & time: {DATETIME}\n- Focused app: {WINDOWCLASS}\n\n## Presentation\n- Use Markdown features in your response: \n  - **Bold** text to **highlight keywords** in your response\n  - **Split long information into small sections** with h2 headers and a relevant emoji at the start of it (for example `## 🐧 Linux`). Bullet points are preferred over long paragraphs, unless you're offering writing support or instructed otherwise by the user.\n- Asked to compare different options? You should firstly use a table to compare the main aspects, then elaborate or include relevant comments from online forums *after* the table. Make sure to provide a final recommendation for the user's use case!\n- Use LaTeX formatting for mathematical and scientific notations whenever appropriate. Enclose all LaTeX '$$' delimiters. NEVER generate LaTeX code in a latex block unless the user explicitly asks for it. DO NOT use LaTeX for regular documents (resumes, letters, essays, CVs, etc.).\n"
                property string tool: "functions" // search, functions, or none
                property list<var> extraModels: [
                    {
                        "api_format": "openai", // Most of the time you want "openai". Use "gemini" for Google's models
                        "description": "This is a custom model. Edit the config to add more! | Anyway, this is DeepSeek R1 Distill LLaMA 70B",
                        "endpoint": "https://openrouter.ai/api/v1/chat/completions",
                        "homepage": "https://openrouter.ai/deepseek/deepseek-r1-distill-llama-70b:free", // Not mandatory
                        "icon": "spark-symbolic", // Not mandatory
                        "key_get_link": "https://openrouter.ai/settings/keys", // Not mandatory
                        "key_id": "openrouter",
                        "model": "deepseek/deepseek-r1-distill-llama-70b:free",
                        "name": "Custom: DS R1 Dstl. LLaMA 70B",
                        "requires_key": true
                    }
                ]
            }

            property JsonObject appearance: JsonObject {
                property bool extraBackgroundTint: true
                property int fakeScreenRounding: 2 // 0: None | 1: Always | 2: When not fullscreen
                property JsonObject transparency: JsonObject {
                    property bool enable: false
                    property bool automatic: true
                    property real backgroundTransparency: 0.11
                    property real contentTransparency: 0.57
                }
                property JsonObject wallpaperTheming: JsonObject {
                    property bool enableAppsAndShell: true
                    property bool enableQtApps: true
                    property bool enableTerminal: true
                }
                property JsonObject palette: JsonObject {
                    property string type: "auto" // Allowed: auto, scheme-content, scheme-expressive, scheme-fidelity, scheme-fruit-salad, scheme-monochrome, scheme-neutral, scheme-rainbow, scheme-tonal-spot
                }
            }

            property JsonObject audio: JsonObject {
                // Values in %
                property JsonObject protection: JsonObject {
                    // Prevent sudden bangs
                    property bool enable: true
                    property real maxAllowedIncrease: 10
                    property real maxAllowed: 99
                }
            }

            property JsonObject apps: JsonObject {
                property string bluetooth: "kcmshell6 kcm_bluetooth"
                property string network: "kitty -1 fish -c nmtui"
                property string networkEthernet: "kcmshell6 kcm_networkmanagement"
                property string taskManager: "plasma-systemmonitor --page-name Processes"
                property string terminal: "kitty -1" // This is only for shell actions
            }

            property JsonObject background: JsonObject {
                property bool fixedClockPosition: false
                property real clockX: -500
                property real clockY: -500
                property bool showClock: true
                property string wallpaperPath: ""
                property string thumbnailPath: ""
                property JsonObject parallax: JsonObject {
                    property bool vertical: false
                    property bool enableWorkspace: true
                    property real workspaceZoom: 1.07 // Relative to your screen, not wallpaper size
                    property bool enableSidebar: true
                }
                property string quote: ""
                property bool hideWhenFullscreen: true
            }

            property JsonObject bar: JsonObject {
                property JsonObject autoHide: JsonObject {
                    property bool enable: false
                    property bool pushWindows: false
                    property JsonObject showWhenPressingSuper: JsonObject {
                        property bool enable: true
                        property int delay: 140
                    }
                }
                property bool bottom: false // Instead of top
                property int cornerStyle: 0 // 0: Hug | 1: Float | 2: Plain rectangle
                property bool borderless: false // true for no grouping of items
                property string topLeftIcon: "spark" // Options: "distro" or any icon name in ~/.config/quickshell/ii/assets/icons
                property bool showBackground: true
                property bool verbose: true
                property bool vertical: false
                property JsonObject resources: JsonObject {
                    property bool alwaysShowSwap: true
<<<<<<< HEAD
                    property bool alwaysShowCpu: false
                    property bool alwaysShowGPU: false
                    property int gpuLayout : 0 // 0: DGPU | 1: IGPU | 2: Hybrid 
=======
                    property bool alwaysShowCpu: true
>>>>>>> 9f69b881
                    property int memoryWarningThreshold: 95
                    property int swapWarningThreshold: 85
                    property int cpuWarningThreshold: 90
                    property int gpuWarningThreshold: 90

                }
                property list<string> screenList: [] // List of names, like "eDP-1", find out with 'hyprctl monitors' command
                property JsonObject utilButtons: JsonObject {
                    property bool showScreenSnip: true
                    property bool showColorPicker: false
                    property bool showMicToggle: false
                    property bool showKeyboardToggle: true
                    property bool showDarkModeToggle: true
                    property bool showPerformanceProfileToggle: false
                }
                property JsonObject tray: JsonObject {
                    property bool monochromeIcons: true
                    property bool invertPinnedItems: false // Makes the below a whitelist for the tray and blacklist for the pinned area
                    property list<string> pinnedItems: [ "Fcitx" ]
                }
                property JsonObject workspaces: JsonObject {
                    property bool monochromeIcons: true
                    property int shown: 10
                    property bool showAppIcons: true
                    property bool alwaysShowNumbers: false
                    property int showNumberDelay: 300 // milliseconds
                    property list<string> numberMap: ["1", "2"] // Characters to show instead of numbers on workspace indicator
                    property bool useNerdFont: false
                }
                property JsonObject weather: JsonObject {
                    property bool enable: false
                    property bool enableGPS: true // gps based location
                    property string city: "" // When 'enableGPS' is false
                    property bool useUSCS: false // Instead of metric (SI) units
                    property int fetchInterval: 10 // minutes
                }
            }

            property JsonObject battery: JsonObject {
                property int low: 20
                property int critical: 5
                property bool automaticSuspend: true
                property int suspend: 3
            }

            property JsonObject conflictKiller: JsonObject {
                property bool autoKillNotificationDaemons: false
                property bool autoKillTrays: false
            }

            property JsonObject dock: JsonObject {
                property bool enable: false
                property bool monochromeIcons: true
                property real height: 60
                property real hoverRegionHeight: 2
                property bool pinnedOnStartup: false
                property bool hoverToReveal: true // When false, only reveals on empty workspace
                property list<string> pinnedApps: [ // IDs of pinned entries
                    "org.kde.dolphin", "kitty",]
                property list<string> ignoredAppRegexes: []
            }

            property JsonObject interactions: JsonObject {
                property JsonObject scrolling: JsonObject {
                    property bool fasterTouchpadScroll: false // Enable faster scrolling with touchpad
                    property int mouseScrollDeltaThreshold: 120 // delta >= this then it gets detected as mouse scroll rather than touchpad
                    property int mouseScrollFactor: 120
                    property int touchpadScrollFactor: 450
                }
            }

            property JsonObject language: JsonObject {
                property string ui: "auto" // UI language. "auto" for system locale, or specific language code like "zh_CN", "en_US"
                property JsonObject translator: JsonObject {
                    property string engine: "auto" // Run `trans -list-engines` for available engines. auto should use google
                    property string targetLanguage: "auto" // Run `trans -list-all` for available languages
                    property string sourceLanguage: "auto"
                }
            }

            property JsonObject light: JsonObject {
                property JsonObject night: JsonObject {
                    property bool automatic: true
                    property string from: "19:00" // Format: "HH:mm", 24-hour time
                    property string to: "06:30"   // Format: "HH:mm", 24-hour time
                    property int colorTemperature: 5000
                }
            }

            property JsonObject media: JsonObject {
                // Attempt to remove dupes (the aggregator playerctl one and browsers' native ones when there's plasma browser integration)
                property bool filterDuplicatePlayers: true
            }

            property JsonObject networking: JsonObject {
                property string userAgent: "Mozilla/5.0 (Windows NT 10.0; Win64; x64) AppleWebKit/537.36 (KHTML, like Gecko) Chrome/123.0.0.0 Safari/537.36"
            }

            property JsonObject osd: JsonObject {
                property int timeout: 1000
            }

            property JsonObject osk: JsonObject {
                property string layout: "qwerty_full"
                property bool pinnedOnStartup: false
            }

            property JsonObject overview: JsonObject {
                property bool enable: true
                property real scale: 0.18 // Relative to screen size
                property real rows: 2
                property real columns: 5
            }

            property JsonObject resources: JsonObject {
                property int updateInterval: 3000
            }

            property JsonObject search: JsonObject {
                property int nonAppResultDelay: 30 // This prevents lagging when typing
                property string engineBaseUrl: "https://www.google.com/search?q="
                property list<string> excludedSites: ["quora.com"]
                property bool sloppy: false // Uses levenshtein distance based scoring instead of fuzzy sort. Very weird.
                property JsonObject prefix: JsonObject {
                    property bool showDefaultActionsWithoutPrefix: true
                    property string action: "/"
                    property string clipboard: ";"
                    property string emojis: ":"
                    property string math: "="
                    property string shellCommand: "$"
                    property string webSearch: "?"
                }
            }

            property JsonObject sidebar: JsonObject {
                property bool keepRightSidebarLoaded: true
                property JsonObject translator: JsonObject {
                    property int delay: 300 // Delay before sending request. Reduces (potential) rate limits and lag.
                }
                property JsonObject booru: JsonObject {
                    property bool allowNsfw: false
                    property string defaultProvider: "yandere"
                    property int limit: 20
                    property JsonObject zerochan: JsonObject {
                        property string username: "[unset]"
                    }
                }
                property JsonObject cornerOpen: JsonObject {
                    property bool enable: true
                    property bool bottom: false
                    property bool valueScroll: true
                    property bool clickless: false
                    property real cornerRegionWidth: 60
                    property real cornerRegionHeight: 2
                    property bool visualize: false
                }
            }

            property JsonObject time: JsonObject {
                // https://doc.qt.io/qt-6/qtime.html#toString
                property string format: "hh:mm"
                property string shortDateFormat: "dd/MM"
                property string dateFormat: "ddd, dd/MM"
                property JsonObject pomodoro: JsonObject {
                    property string alertSound: ""
                    property int breakTime: 300
                    property int cyclesBeforeLongBreak: 4
                    property int focus: 1500
                    property int longBreak: 900
                }
            }

            property JsonObject windows: JsonObject {
                property bool showTitlebar: true // Client-side decoration for shell apps
                property bool centerTitle: true
            }

            property JsonObject hacks: JsonObject {
                property int arbitraryRaceConditionDelay: 20 // milliseconds
            }

            property JsonObject screenshotTool: JsonObject {
                property bool showContentRegions: true
            }
        }
    }
}<|MERGE_RESOLUTION|>--- conflicted
+++ resolved
@@ -150,13 +150,9 @@
                 property bool vertical: false
                 property JsonObject resources: JsonObject {
                     property bool alwaysShowSwap: true
-<<<<<<< HEAD
                     property bool alwaysShowCpu: false
                     property bool alwaysShowGPU: false
                     property int gpuLayout : 0 // 0: DGPU | 1: IGPU | 2: Hybrid 
-=======
-                    property bool alwaysShowCpu: true
->>>>>>> 9f69b881
                     property int memoryWarningThreshold: 95
                     property int swapWarningThreshold: 85
                     property int cpuWarningThreshold: 90
