pragma Singleton
pragma ComponentBehavior: Bound
import QtQuick
import Quickshell
import Quickshell.Io

Singleton {
    id: root
    property string filePath: Directories.shellConfigPath
    property alias options: configOptionsJsonAdapter
    property bool ready: false

    function setNestedValue(nestedKey, value) {
        let keys = nestedKey.split(".");
        let obj = root.options;
        let parents = [obj];

        // Traverse and collect parent objects
        for (let i = 0; i < keys.length - 1; ++i) {
            if (!obj[keys[i]] || typeof obj[keys[i]] !== "object") {
                obj[keys[i]] = {};
            }
            obj = obj[keys[i]];
            parents.push(obj);
        }

        // Convert value to correct type using JSON.parse when safe
        let convertedValue = value;
        if (typeof value === "string") {
            let trimmed = value.trim();
            if (trimmed === "true" || trimmed === "false" || !isNaN(Number(trimmed))) {
                try {
                    convertedValue = JSON.parse(trimmed);
                } catch (e) {
                    convertedValue = value;
                }
            }
        }

        obj[keys[keys.length - 1]] = convertedValue;
    }

    FileView {
        path: root.filePath
        watchChanges: true
        onFileChanged: reload()
        onAdapterUpdated: writeAdapter()
        onLoaded: root.ready = true
        onLoadFailed: error => {
            if (error == FileViewError.FileNotFound) {
                writeAdapter();
            }
        }

        JsonAdapter {
            id: configOptionsJsonAdapter
            property JsonObject policies: JsonObject {
                property int ai: 1 // 0: No | 1: Yes | 2: Local
                property int weeb: 1 // 0: No | 1: Open | 2: Closet
            }

            property JsonObject ai: JsonObject {
                property string systemPrompt: "## Style\n- Use casual tone, don't be formal! Make sure you answer precisely without hallucination and prefer bullet points over walls of text. You can have a friendly greeting at the beginning of the conversation, but don't repeat the user's question\n\n## Context (ignore when irrelevant)\n- You are a helpful and inspiring sidebar assistant on a {DISTRO} Linux system\n- Desktop environment: {DE}\n- Current date & time: {DATETIME}\n- Focused app: {WINDOWCLASS}\n\n## Presentation\n- Use Markdown features in your response: \n  - **Bold** text to **highlight keywords** in your response\n  - **Split long information into small sections** with h2 headers and a relevant emoji at the start of it (for example `## 🐧 Linux`). Bullet points are preferred over long paragraphs, unless you're offering writing support or instructed otherwise by the user.\n- Asked to compare different options? You should firstly use a table to compare the main aspects, then elaborate or include relevant comments from online forums *after* the table. Make sure to provide a final recommendation for the user's use case!\n- Use LaTeX formatting for mathematical and scientific notations whenever appropriate. Enclose all LaTeX '$$' delimiters. NEVER generate LaTeX code in a latex block unless the user explicitly asks for it. DO NOT use LaTeX for regular documents (resumes, letters, essays, CVs, etc.).\n"
                property string tool: "functions" // search, functions, or none
                property list<var> extraModels: [
                    {
                        "api_format": "openai", // Most of the time you want "openai". Use "gemini" for Google's models
                        "description": "This is a custom model. Edit the config to add more! | Anyway, this is DeepSeek R1 Distill LLaMA 70B",
                        "endpoint": "https://openrouter.ai/api/v1/chat/completions",
                        "homepage": "https://openrouter.ai/deepseek/deepseek-r1-distill-llama-70b:free", // Not mandatory
                        "icon": "spark-symbolic", // Not mandatory
                        "key_get_link": "https://openrouter.ai/settings/keys", // Not mandatory
                        "key_id": "openrouter",
                        "model": "deepseek/deepseek-r1-distill-llama-70b:free",
                        "name": "Custom: DS R1 Dstl. LLaMA 70B",
                        "requires_key": true
                    }
                ]
            }

            property JsonObject appearance: JsonObject {
                property bool extraBackgroundTint: true
                property int fakeScreenRounding: 2 // 0: None | 1: Always | 2: When not fullscreen
                property JsonObject transparency: JsonObject {
                    property bool enable: false
                    property bool automatic: true
                    property real backgroundTransparency: 0.11
                    property real contentTransparency: 0.57
                }
                property JsonObject wallpaperTheming: JsonObject {
                    property bool enableAppsAndShell: true
                    property bool enableQtApps: true
                    property bool enableTerminal: true
<<<<<<< HEAD
                    property bool forceTerminalDarkMode: false
=======
                    property JsonObject terminalGenerationProps: JsonObject {
                        property real harmony: 0.8
                        property real harmonizeThreshold: 100
                        property real termFgBoost: 0.35
                    }
>>>>>>> 703697e1
                }
                property JsonObject palette: JsonObject {
                    property string type: "auto" // Allowed: auto, scheme-content, scheme-expressive, scheme-fidelity, scheme-fruit-salad, scheme-monochrome, scheme-neutral, scheme-rainbow, scheme-tonal-spot
                }
            }

            property JsonObject audio: JsonObject {
                // Values in %
                property JsonObject protection: JsonObject {
                    // Prevent sudden bangs
                    property bool enable: false
                    property real maxAllowedIncrease: 10
                    property real maxAllowed: 99
                }
            }

            property JsonObject apps: JsonObject {
                property string bluetooth: "kcmshell6 kcm_bluetooth"
                property string network: "kitty -1 fish -c nmtui"
                property string networkEthernet: "kcmshell6 kcm_networkmanagement"
                property string taskManager: "plasma-systemmonitor --page-name Processes"
                property string terminal: "kitty -1" // This is only for shell actions
            }

            property JsonObject background: JsonObject {
                property bool fixedClockPosition: false
                property real clockX: -500
                property real clockY: -500
                property bool showClock: true
                property string wallpaperPath: ""
                property string thumbnailPath: ""
                property JsonObject parallax: JsonObject {
                    property bool vertical: false
                    property bool autoVertical: false
                    property bool enableWorkspace: true
                    property real workspaceZoom: 1.07 // Relative to your screen, not wallpaper size
                    property bool enableSidebar: true
                }
                property string quote: ""
                property bool hideWhenFullscreen: true
            }

            property JsonObject bar: JsonObject {
                property JsonObject autoHide: JsonObject {
                    property bool enable: false
                    property bool pushWindows: false
                    property JsonObject showWhenPressingSuper: JsonObject {
                        property bool enable: true
                        property int delay: 140
                    }
                }
                property bool bottom: false // Instead of top
                property int cornerStyle: 0 // 0: Hug | 1: Float | 2: Plain rectangle
                property bool borderless: false // true for no grouping of items
                property string topLeftIcon: "spark" // Options: "distro" or any icon name in ~/.config/quickshell/ii/assets/icons
                property bool showBackground: true
                property bool verbose: true
                property bool vertical: false
                property JsonObject resources: JsonObject {
                    property bool alwaysShowSwap: true
                    property bool alwaysShowCpu: true
                    property int memoryWarningThreshold: 95
                    property int swapWarningThreshold: 85
                    property int cpuWarningThreshold: 90
                }
                property list<string> screenList: [] // List of names, like "eDP-1", find out with 'hyprctl monitors' command
                property JsonObject utilButtons: JsonObject {
                    property bool showScreenSnip: true
                    property bool showColorPicker: false
                    property bool showMicToggle: false
                    property bool showKeyboardToggle: true
                    property bool showDarkModeToggle: true
                    property bool showPerformanceProfileToggle: false
                }
                property JsonObject tray: JsonObject {
                    property bool monochromeIcons: true
                    property bool showItemId: false
                    property bool invertPinnedItems: false // Makes the below a whitelist for the tray and blacklist for the pinned area
                    property list<string> pinnedItems: [ "Fcitx" ]
                }
                property JsonObject workspaces: JsonObject {
                    property bool monochromeIcons: true
                    property int shown: 10
                    property bool showAppIcons: true
                    property bool alwaysShowNumbers: false
                    property int showNumberDelay: 300 // milliseconds
                    property list<string> numberMap: ["1", "2"] // Characters to show instead of numbers on workspace indicator
                    property bool useNerdFont: false
                }
                property JsonObject weather: JsonObject {
                    property bool enable: false
                    property bool enableGPS: true // gps based location
                    property string city: "" // When 'enableGPS' is false
                    property bool useUSCS: false // Instead of metric (SI) units
                    property int fetchInterval: 10 // minutes
                }
            }

            property JsonObject battery: JsonObject {
                property int low: 20
                property int critical: 5
                property bool automaticSuspend: true
                property int suspend: 3
            }

            property JsonObject conflictKiller: JsonObject {
                property bool autoKillNotificationDaemons: false
                property bool autoKillTrays: false
            }

            property JsonObject dock: JsonObject {
                property bool enable: false
                property bool monochromeIcons: true
                property real height: 60
                property real hoverRegionHeight: 2
                property bool pinnedOnStartup: false
                property bool hoverToReveal: true // When false, only reveals on empty workspace
                property list<string> pinnedApps: [ // IDs of pinned entries
                    "org.kde.dolphin", "kitty",]
                property list<string> ignoredAppRegexes: []
            }

            property JsonObject interactions: JsonObject {
                property JsonObject scrolling: JsonObject {
                    property bool fasterTouchpadScroll: false // Enable faster scrolling with touchpad
                    property int mouseScrollDeltaThreshold: 120 // delta >= this then it gets detected as mouse scroll rather than touchpad
                    property int mouseScrollFactor: 120
                    property int touchpadScrollFactor: 450
                }
            }

            property JsonObject language: JsonObject {
                property string ui: "auto" // UI language. "auto" for system locale, or specific language code like "zh_CN", "en_US"
                property JsonObject translator: JsonObject {
                    property string engine: "auto" // Run `trans -list-engines` for available engines. auto should use google
                    property string targetLanguage: "auto" // Run `trans -list-all` for available languages
                    property string sourceLanguage: "auto"
                }
            }

            property JsonObject light: JsonObject {
                property JsonObject night: JsonObject {
                    property bool automatic: true
                    property string from: "19:00" // Format: "HH:mm", 24-hour time
                    property string to: "06:30"   // Format: "HH:mm", 24-hour time
                    property int colorTemperature: 5000
                }
            }

            property JsonObject media: JsonObject {
                // Attempt to remove dupes (the aggregator playerctl one and browsers' native ones when there's plasma browser integration)
                property bool filterDuplicatePlayers: true
            }

            property JsonObject networking: JsonObject {
                property string userAgent: "Mozilla/5.0 (Windows NT 10.0; Win64; x64) AppleWebKit/537.36 (KHTML, like Gecko) Chrome/123.0.0.0 Safari/537.36"
            }

            property JsonObject osd: JsonObject {
                property int timeout: 1000
            }

            property JsonObject osk: JsonObject {
                property string layout: "qwerty_full"
                property bool pinnedOnStartup: false
            }

            property JsonObject overview: JsonObject {
                property bool enable: true
                property real scale: 0.18 // Relative to screen size
                property real rows: 2
                property real columns: 5
            }

            property JsonObject resources: JsonObject {
                property int updateInterval: 3000
            }

            property JsonObject search: JsonObject {
                property int nonAppResultDelay: 30 // This prevents lagging when typing
                property string engineBaseUrl: "https://www.google.com/search?q="
                property list<string> excludedSites: ["quora.com"]
                property bool sloppy: false // Uses levenshtein distance based scoring instead of fuzzy sort. Very weird.
                property JsonObject prefix: JsonObject {
                    property bool showDefaultActionsWithoutPrefix: true
                    property string action: "/"
                    property string clipboard: ";"
                    property string emojis: ":"
                    property string math: "="
                    property string shellCommand: "$"
                    property string webSearch: "?"
                }
            }

            property JsonObject sidebar: JsonObject {
                property bool keepRightSidebarLoaded: true
                property JsonObject translator: JsonObject {
                    property int delay: 300 // Delay before sending request. Reduces (potential) rate limits and lag.
                }
                property JsonObject booru: JsonObject {
                    property bool allowNsfw: false
                    property string defaultProvider: "yandere"
                    property int limit: 20
                    property JsonObject zerochan: JsonObject {
                        property string username: "[unset]"
                    }
                }
                property JsonObject cornerOpen: JsonObject {
                    property bool enable: true
                    property bool bottom: false
                    property bool valueScroll: true
                    property bool clickless: false
                    property real cornerRegionWidth: 60
                    property real cornerRegionHeight: 2
                    property bool visualize: false
                }
            }

            property JsonObject time: JsonObject {
                // https://doc.qt.io/qt-6/qtime.html#toString
                property string format: "hh:mm"
                property string shortDateFormat: "dd/MM"
                property string dateFormat: "ddd, dd/MM"
                property JsonObject pomodoro: JsonObject {
                    property string alertSound: ""
                    property int breakTime: 300
                    property int cyclesBeforeLongBreak: 4
                    property int focus: 1500
                    property int longBreak: 900
                }
            }

            property JsonObject windows: JsonObject {
                property bool showTitlebar: true // Client-side decoration for shell apps
                property bool centerTitle: true
            }

            property JsonObject hacks: JsonObject {
                property int arbitraryRaceConditionDelay: 20 // milliseconds
            }

            property JsonObject screenshotTool: JsonObject {
                property bool showContentRegions: true
            }
        }
    }
}<|MERGE_RESOLUTION|>--- conflicted
+++ resolved
@@ -91,15 +91,11 @@
                     property bool enableAppsAndShell: true
                     property bool enableQtApps: true
                     property bool enableTerminal: true
-<<<<<<< HEAD
-                    property bool forceTerminalDarkMode: false
-=======
                     property JsonObject terminalGenerationProps: JsonObject {
                         property real harmony: 0.8
                         property real harmonizeThreshold: 100
                         property real termFgBoost: 0.35
                     }
->>>>>>> 703697e1
                 }
                 property JsonObject palette: JsonObject {
                     property string type: "auto" // Allowed: auto, scheme-content, scheme-expressive, scheme-fidelity, scheme-fruit-salad, scheme-monochrome, scheme-neutral, scheme-rainbow, scheme-tonal-spot
