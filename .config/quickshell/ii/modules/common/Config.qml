pragma Singleton
pragma ComponentBehavior: Bound
import QtQuick
import Quickshell
import Quickshell.Io

Singleton {
    id: root
    property string filePath: Directories.shellConfigPath
    property alias options: configOptionsJsonAdapter
    property bool ready: false

    function setNestedValue(nestedKey, value) {
        let keys = nestedKey.split(".");
        let obj = root.options;
        let parents = [obj];

        // Traverse and collect parent objects
        for (let i = 0; i < keys.length - 1; ++i) {
            if (!obj[keys[i]] || typeof obj[keys[i]] !== "object") {
                obj[keys[i]] = {};
            }
            obj = obj[keys[i]];
            parents.push(obj);
        }

        // Convert value to correct type using JSON.parse when safe
        let convertedValue = value;
        if (typeof value === "string") {
            let trimmed = value.trim();
            if (trimmed === "true" || trimmed === "false" || !isNaN(Number(trimmed))) {
                try {
                    convertedValue = JSON.parse(trimmed);
                } catch (e) {
                    convertedValue = value;
                }
            }
        }

        obj[keys[keys.length - 1]] = convertedValue;
    }

    FileView {
        path: root.filePath
        watchChanges: true
        onFileChanged: reload()
        onAdapterUpdated: writeAdapter()
        onLoaded: root.ready = true
        onLoadFailed: error => {
            if (error == FileViewError.FileNotFound) {
                writeAdapter();
            }
        }

        JsonAdapter {
            id: configOptionsJsonAdapter
            property JsonObject policies: JsonObject {
                property int ai: 1 // 0: No | 1: Yes | 2: Local
                property int weeb: 1 // 0: No | 1: Open | 2: Closet
            }

            property JsonObject ai: JsonObject {
                property string systemPrompt: "## Style\n- Use casual tone, don't be formal! Make sure you answer precisely without hallucination and prefer bullet points over walls of text. You can have a friendly greeting at the beginning of the conversation, but don't repeat the user's question\n\n## Context (ignore when irrelevant)\n- You are a helpful and inspiring sidebar assistant on a {DISTRO} Linux system\n- Desktop environment: {DE}\n- Current date & time: {DATETIME}\n- Focused app: {WINDOWCLASS}\n\n## Presentation\n- Use Markdown features in your response: \n  - **Bold** text to **highlight keywords** in your response\n  - **Split long information into small sections** with h2 headers and a relevant emoji at the start of it (for example `## 🐧 Linux`). Bullet points are preferred over long paragraphs, unless you're offering writing support or instructed otherwise by the user.\n- Asked to compare different options? You should firstly use a table to compare the main aspects, then elaborate or include relevant comments from online forums *after* the table. Make sure to provide a final recommendation for the user's use case!\n- Use LaTeX formatting for mathematical and scientific notations whenever appropriate. Enclose all LaTeX '$$' delimiters. NEVER generate LaTeX code in a latex block unless the user explicitly asks for it. DO NOT use LaTeX for regular documents (resumes, letters, essays, CVs, etc.).\n"
                property string tool: "functions" // search, functions, or none
                property list<var> extraModels: [
                    {
                        "api_format": "openai", // Most of the time you want "openai". Use "gemini" for Google's models
                        "description": "This is a custom model. Edit the config to add more! | Anyway, this is DeepSeek R1 Distill LLaMA 70B",
                        "endpoint": "https://openrouter.ai/api/v1/chat/completions",
                        "homepage": "https://openrouter.ai/deepseek/deepseek-r1-distill-llama-70b:free", // Not mandatory
                        "icon": "spark-symbolic", // Not mandatory
                        "key_get_link": "https://openrouter.ai/settings/keys", // Not mandatory
                        "key_id": "openrouter",
                        "model": "deepseek/deepseek-r1-distill-llama-70b:free",
                        "name": "Custom: DS R1 Dstl. LLaMA 70B",
                        "requires_key": true
                    }
                ]
            }

            property JsonObject appearance: JsonObject {
                property bool extraBackgroundTint: true
                property int fakeScreenRounding: 2 // 0: None | 1: Always | 2: When not fullscreen
                property JsonObject transparency: JsonObject {
                    property bool enable: true
                    property bool automatic: true
                    property real backgroundTransparency: 0.11
                    property real contentTransparency: 0.57
                }
                property JsonObject wallpaperTheming: JsonObject {
                    property bool enableAppsAndShell: true
                    property bool enableQtApps: true
                    property bool enableTerminal: true
                }
                property JsonObject palette: JsonObject {
                    property string type: "auto" // Allowed: auto, scheme-content, scheme-expressive, scheme-fidelity, scheme-fruit-salad, scheme-monochrome, scheme-neutral, scheme-rainbow, scheme-tonal-spot
                }
            }

            property JsonObject audio: JsonObject {
                // Values in %
                property JsonObject protection: JsonObject {
                    // Prevent sudden bangs
                    property bool enable: true
                    property real maxAllowedIncrease: 10
                    property real maxAllowed: 99
                }
            }

            property JsonObject apps: JsonObject {
                property string bluetooth: "kcmshell6 kcm_bluetooth"
                property string network: "kitty -1 fish -c nmtui"
                property string networkEthernet: "kcmshell6 kcm_networkmanagement"
                property string taskManager: "plasma-systemmonitor --page-name Processes"
                property string terminal: "kitty -1" // This is only for shell actions
            }

            property JsonObject background: JsonObject {
                property bool fixedClockPosition: false
                property real clockX: -500
                property real clockY: -500
                property string wallpaperPath: ""
                property string thumbnailPath: ""
                property JsonObject parallax: JsonObject {
                    property bool vertical: false
                    property bool enableWorkspace: true
                    property real workspaceZoom: 1.07 // Relative to your screen, not wallpaper size
                    property bool enableSidebar: true
                }
                property string mantra: ""
                property bool hideWhenFullscreen: true
            }

            property JsonObject bar: JsonObject {
                property JsonObject autoHide: JsonObject {
                    property bool enable: false
                    property bool pushWindows: false
                    property JsonObject showWhenPressingSuper: JsonObject {
                        property bool enable: true
                        property int delay: 140
                    }
                }
                property bool bottom: false // Instead of top
                property int cornerStyle: 0 // 0: Hug | 1: Float | 2: Plain rectangle
                property bool borderless: false // true for no grouping of items
                property string topLeftIcon: "spark" // Options: "distro" or any icon name in ~/.config/quickshell/ii/assets/icons
                property bool showBackground: true
                property bool verbose: true
                property bool vertical: false
                property JsonObject resources: JsonObject {
                    property bool alwaysShowSwap: true
                    property bool alwaysShowCpu: false
<<<<<<< HEAD
                    property bool alwaysShowGPU: false
                    property int gpuLayout : 0 // 0: DGPU | 1: IGPU | 2: Hybrid 
=======
                    property int memoryWarningThreshold: 95
                    property int swapWarningThreshold: 85
                    property int cpuWarningThreshold: 90
>>>>>>> e7ffd245
                }
                property list<string> screenList: [] // List of names, like "eDP-1", find out with 'hyprctl monitors' command
                property JsonObject utilButtons: JsonObject {
                    property bool showScreenSnip: true
                    property bool showColorPicker: false
                    property bool showMicToggle: false
                    property bool showKeyboardToggle: true
                    property bool showDarkModeToggle: true
                    property bool showPerformanceProfileToggle: false
                }
                property JsonObject tray: JsonObject {
                    property bool monochromeIcons: true
                    property bool invertPinnedItems: false // Makes the below a whitelist for the tray and blacklist for the pinned area
                    property list<string> pinnedItems: [ "Fcitx" ]
                }
                property JsonObject workspaces: JsonObject {
                    property bool monochromeIcons: true
                    property int shown: 10
                    property bool showAppIcons: true
                    property bool alwaysShowNumbers: false
                    property int showNumberDelay: 300 // milliseconds
                }
                property JsonObject weather: JsonObject {
                    property bool enable: false
                    property bool enableGPS: true // gps based location
                    property string city: "" // When 'enableGPS' is false
                    property bool useUSCS: false // Instead of metric (SI) units
                    property int fetchInterval: 10 // minutes
                }
            }

            property JsonObject battery: JsonObject {
                property int low: 20
                property int critical: 5
                property bool automaticSuspend: true
                property int suspend: 3
            }

            property JsonObject conflictKiller: JsonObject {
                property bool autoKillNotificationDaemons: false
                property bool autoKillTrays: false
            }

            property JsonObject dock: JsonObject {
                property bool enable: false
                property bool monochromeIcons: true
                property real height: 60
                property real hoverRegionHeight: 2
                property bool pinnedOnStartup: false
                property bool hoverToReveal: true // When false, only reveals on empty workspace
                property list<string> pinnedApps: [ // IDs of pinned entries
                    "org.kde.dolphin", "kitty",]
                property list<string> ignoredAppRegexes: []
            }

            property JsonObject interactions: JsonObject {
                property JsonObject scrolling: JsonObject {
                    property bool fasterTouchpadScroll: false // Enable faster scrolling with touchpad
                    property int mouseScrollDeltaThreshold: 120 // delta >= this then it gets detected as mouse scroll rather than touchpad
                    property int mouseScrollFactor: 120
                    property int touchpadScrollFactor: 450
                }
            }

            property JsonObject language: JsonObject {
                property string ui: "auto" // UI language. "auto" for system locale, or specific language code like "zh_CN", "en_US"
                property JsonObject translator: JsonObject {
                    property string engine: "auto" // Run `trans -list-engines` for available engines. auto should use google
                    property string targetLanguage: "auto" // Run `trans -list-all` for available languages
                    property string sourceLanguage: "auto"
                }
            }

            property JsonObject light: JsonObject {
                property JsonObject night: JsonObject {
                    property bool automatic: true
                    property string from: "19:00" // Format: "HH:mm", 24-hour time
                    property string to: "06:30"   // Format: "HH:mm", 24-hour time
                    property int colorTemperature: 5000
                }
            }

            property JsonObject media: JsonObject {
                // Attempt to remove dupes (the aggregator playerctl one and browsers' native ones when there's plasma browser integration)
                property bool filterDuplicatePlayers: true
            }

            property JsonObject networking: JsonObject {
                property string userAgent: "Mozilla/5.0 (Windows NT 10.0; Win64; x64) AppleWebKit/537.36 (KHTML, like Gecko) Chrome/123.0.0.0 Safari/537.36"
            }

            property JsonObject osd: JsonObject {
                property int timeout: 1000
            }

            property JsonObject osk: JsonObject {
                property string layout: "qwerty_full"
                property bool pinnedOnStartup: false
            }

            property JsonObject overview: JsonObject {
                property bool enable: true
                property real scale: 0.18 // Relative to screen size
                property real rows: 2
                property real columns: 5
            }

            property JsonObject resources: JsonObject {
                property int updateInterval: 3000
            }

            property JsonObject search: JsonObject {
                property int nonAppResultDelay: 30 // This prevents lagging when typing
                property string engineBaseUrl: "https://www.google.com/search?q="
                property list<string> excludedSites: ["quora.com"]
                property bool sloppy: false // Uses levenshtein distance based scoring instead of fuzzy sort. Very weird.
                property JsonObject prefix: JsonObject {
                    property bool showDefaultActionsWithoutPrefix: true
                    property string action: "/"
                    property string clipboard: ";"
                    property string emojis: ":"
                    property string math: "="
                    property string shellCommand: "$"
                    property string webSearch: "?"
                }
            }

            property JsonObject sidebar: JsonObject {
                property bool keepRightSidebarLoaded: true
                property JsonObject translator: JsonObject {
                    property int delay: 300 // Delay before sending request. Reduces (potential) rate limits and lag.
                }
                property JsonObject booru: JsonObject {
                    property bool allowNsfw: false
                    property string defaultProvider: "yandere"
                    property int limit: 20
                    property JsonObject zerochan: JsonObject {
                        property string username: "[unset]"
                    }
                }
                property JsonObject cornerOpen: JsonObject {
                    property bool enable: true
                    property bool clickless: true
                    property real cornerRegionWidth: 30
                    property real cornerRegionHeight: 2
                    property bool visualize: false
                }
            }

            property JsonObject time: JsonObject {
                // https://doc.qt.io/qt-6/qtime.html#toString
                property string format: "hh:mm"
                property string shortDateFormat: "dd/MM"
                property string dateFormat: "ddd, dd/MM"
                property JsonObject pomodoro: JsonObject {
                    property string alertSound: ""
                    property int breakTime: 300
                    property int cyclesBeforeLongBreak: 4
                    property int focus: 1500
                    property int longBreak: 900
                }
            }

            property JsonObject windows: JsonObject {
                property bool showTitlebar: true // Client-side decoration for shell apps
                property bool centerTitle: true
            }

            property JsonObject hacks: JsonObject {
                property int arbitraryRaceConditionDelay: 20 // milliseconds
            }

            property JsonObject screenshotTool: JsonObject {
                property bool showContentRegions: true
            }
        }
    }
}<|MERGE_RESOLUTION|>--- conflicted
+++ resolved
@@ -150,14 +150,11 @@
                 property JsonObject resources: JsonObject {
                     property bool alwaysShowSwap: true
                     property bool alwaysShowCpu: false
-<<<<<<< HEAD
                     property bool alwaysShowGPU: false
                     property int gpuLayout : 0 // 0: DGPU | 1: IGPU | 2: Hybrid 
-=======
                     property int memoryWarningThreshold: 95
                     property int swapWarningThreshold: 85
                     property int cpuWarningThreshold: 90
->>>>>>> e7ffd245
                 }
                 property list<string> screenList: [] // List of names, like "eDP-1", find out with 'hyprctl monitors' command
                 property JsonObject utilButtons: JsonObject {
