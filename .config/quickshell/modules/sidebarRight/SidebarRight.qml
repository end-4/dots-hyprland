import "root:/"
import "root:/services"
import "root:/modules/common"
import "root:/modules/common/widgets"
import "root:/modules/common/functions/string_utils.js" as StringUtils
import "root:/modules/common/functions/file_utils.js" as FileUtils
import "./quickToggles/"
import "root:/services/"
import QtQuick
import QtQuick.Controls
import QtQuick.Layouts
import QtQuick.Effects
import Qt5Compat.GraphicalEffects
import Quickshell.Io
import Quickshell
import Quickshell.Widgets
import Quickshell.Wayland
import Quickshell.Hyprland

Scope {
    id: root
    property int sidebarWidth: Appearance.sizes.sidebarWidth
    property int sidebarPadding: 15
    property string settingsQmlPath: FileUtils.trimFileProtocol(`${Directories.config}/quickshell/settings.qml`)

    PanelWindow {
        id: sidebarRoot
        visible: GlobalStates.sidebarRightOpen

        function hide() {
            GlobalStates.sidebarRightOpen = false
        }

        exclusiveZone: 0
        implicitWidth: sidebarWidth
        WlrLayershell.namespace: "quickshell:sidebarRight"
        // Hyprland 0.49: Focus is always exclusive and setting this breaks mouse focus grab
        // WlrLayershell.keyboardFocus: WlrKeyboardFocus.Exclusive
        color: "transparent"

        anchors {
            top: true
            right: true
            bottom: true
        }

        HyprlandFocusGrab {
            id: grab
            windows: [ sidebarRoot ]
            active: GlobalStates.sidebarRightOpen
            onCleared: () => {
                if (!active) sidebarRoot.hide()
            }
        }

        Loader {
            id: sidebarContentLoader
            active: GlobalStates.sidebarRightOpen
            anchors {
                top: parent.top
                bottom: parent.bottom
                right: parent.right
                left: parent.left
                topMargin: Appearance.sizes.hyprlandGapsOut
                rightMargin: Appearance.sizes.hyprlandGapsOut
                bottomMargin: Appearance.sizes.hyprlandGapsOut
                leftMargin: Appearance.sizes.elevationMargin
            }
            width: sidebarWidth - Appearance.sizes.hyprlandGapsOut - Appearance.sizes.elevationMargin
            height: parent.height - Appearance.sizes.hyprlandGapsOut * 2

            focus: GlobalStates.sidebarRightOpen
            Keys.onPressed: (event) => {
                if (event.key === Qt.Key_Escape) {
                    sidebarRoot.hide();
                }
            }

            sourceComponent: Item {
                implicitHeight: sidebarRightBackground.implicitHeight
                implicitWidth: sidebarRightBackground.implicitWidth

                StyledRectangularShadow {
                    target: sidebarRightBackground
                }
                Rectangle {
                    id: sidebarRightBackground

                    anchors.fill: parent
                    implicitHeight: parent.height - Appearance.sizes.hyprlandGapsOut * 2
                    implicitWidth: sidebarWidth - Appearance.sizes.hyprlandGapsOut * 2
                    color: Appearance.colors.colLayer0
                    radius: Appearance.rounding.screenRounding - Appearance.sizes.hyprlandGapsOut + 1

                    ColumnLayout {
                        spacing: sidebarPadding
                        anchors.fill: parent
                        anchors.margins: sidebarPadding

                        RowLayout {
                            Layout.fillHeight: false
                            spacing: 10
                            Layout.margins: 10
                            Layout.topMargin: 5
                            Layout.bottomMargin: 0

                            Item {
                                implicitWidth: distroIcon.width
                                implicitHeight: distroIcon.height
                                CustomIcon {
                                    id: distroIcon
                                    width: 25
                                    height: 25
                                    source: SystemInfo.distroIcon
                                }
                                ColorOverlay {
                                    anchors.fill: distroIcon
                                    source: distroIcon
                                    color: Appearance.colors.colOnLayer0
                                }
                            }

                            StyledText {
                                font.pixelSize: Appearance.font.pixelSize.normal
                                color: Appearance.colors.colOnLayer0
                                text: StringUtils.format(Translation.tr("Uptime: {0}"), DateTime.uptime)
                                textFormat: Text.MarkdownText
                            }

                            Item {
                                Layout.fillWidth: true
                            }

                            ButtonGroup {
                                QuickToggleButton {
                                    toggled: false
                                    buttonIcon: "restart_alt"
                                    onClicked: {
                                        Hyprland.dispatch("reload")
                                        Quickshell.reload(true)
                                    }
                                    StyledToolTip {
                                        content: Translation.tr("Reload Hyprland & Quickshell")
                                    }
                                }
                                QuickToggleButton {
                                    toggled: false
                                    buttonIcon: "settings"
                                    onClicked: {
                                        Hyprland.dispatch("global quickshell:sidebarRightClose")
                                        Quickshell.execDetached(["qs", "-p", root.settingsQmlPath])
                                    }
                                    StyledToolTip {
<<<<<<< HEAD
                                        content: Translation.tr("Plasma Settings")
=======
                                        content: qsTr("Settings")
>>>>>>> ddcf1367
                                    }
                                }
                                QuickToggleButton {
                                    toggled: false
                                    buttonIcon: "power_settings_new"
                                    onClicked: {
                                        Hyprland.dispatch("global quickshell:sessionOpen")
                                    }
                                    StyledToolTip {
                                        content: Translation.tr("Session")
                                    }
                                }
                            }
                        }

                        ButtonGroup {
                            Layout.alignment: Qt.AlignHCenter
                            spacing: 5
                            padding: 5
                            color: Appearance.colors.colLayer1

                            NetworkToggle {}
                            BluetoothToggle {}
                            NightLight {}
                            GameMode {}
                            IdleInhibitor {}
                        }

                        // Center widget group
                        CenterWidgetGroup {
                            focus: sidebarRoot.visible
                            Layout.alignment: Qt.AlignHCenter
                            Layout.fillHeight: true
                            Layout.fillWidth: true
                        }

                        BottomWidgetGroup {
                            Layout.alignment: Qt.AlignHCenter
                            Layout.fillHeight: false
                            Layout.fillWidth: true
                            Layout.preferredHeight: implicitHeight
                        }
                    }
                }
            }
        }


    }

    IpcHandler {
        target: "sidebarRight"

        function toggle(): void {
            GlobalStates.sidebarRightOpen = !GlobalStates.sidebarRightOpen;
            if(GlobalStates.sidebarRightOpen) Notifications.timeoutAll();
        }

        function close(): void {
            GlobalStates.sidebarRightOpen = false;
        }

        function open(): void {
            GlobalStates.sidebarRightOpen = true;
            Notifications.timeoutAll();
        }
    }

    GlobalShortcut {
        name: "sidebarRightToggle"
        description: Translation.tr("Toggles right sidebar on press")

        onPressed: {
            GlobalStates.sidebarRightOpen = !GlobalStates.sidebarRightOpen;
            if(GlobalStates.sidebarRightOpen) Notifications.timeoutAll();
        }
    }
    GlobalShortcut {
        name: "sidebarRightOpen"
        description: Translation.tr("Opens right sidebar on press")

        onPressed: {
            GlobalStates.sidebarRightOpen = true;
            Notifications.timeoutAll();
        }
    }
    GlobalShortcut {
        name: "sidebarRightClose"
        description: Translation.tr("Closes right sidebar on press")

        onPressed: {
            GlobalStates.sidebarRightOpen = false;
        }
    }

}<|MERGE_RESOLUTION|>--- conflicted
+++ resolved
@@ -151,11 +151,7 @@
                                         Quickshell.execDetached(["qs", "-p", root.settingsQmlPath])
                                     }
                                     StyledToolTip {
-<<<<<<< HEAD
-                                        content: Translation.tr("Plasma Settings")
-=======
-                                        content: qsTr("Settings")
->>>>>>> ddcf1367
+                                        content: Translation.tr("Settings")
                                     }
                                 }
                                 QuickToggleButton {
