--- conflicted
+++ resolved
@@ -19,15 +19,9 @@
     required property var scopeRoot
     anchors.fill: parent
     property var tabButtonList: [
-<<<<<<< HEAD
-        ...(ConfigOptions.policies.ai !== 0 ? [{"icon": "neurology", "name": Translation.tr("Intelligence")}] : []),
-        {"icon": "translate", "name": Translation.tr("Translator")},
-        ...(ConfigOptions.policies.weeb === 1 ? [{"icon": "bookmark_heart", "name": Translation.tr("Anime")}] : [])
-=======
         ...(Config.options.policies.ai !== 0 ? [{"icon": "neurology", "name": qsTr("Intelligence")}] : []),
         {"icon": "translate", "name": qsTr("Translator")},
         ...(Config.options.policies.weeb === 1 ? [{"icon": "bookmark_heart", "name": qsTr("Anime")}] : [])
->>>>>>> 59ef5ac3
     ]
     property int selectedTab: 0
 
