import "root:/"
import "root:/services"
import "root:/modules/common"
import "root:/modules/common/widgets"
import "./aiChat/"
import "root:/modules/common/functions/fuzzysort.js" as Fuzzy
import "root:/modules/common/functions/string_utils.js" as StringUtils
import "root:/modules/common/functions/file_utils.js" as FileUtils
import QtQuick
import QtQuick.Controls
import QtQuick.Layouts
import Qt5Compat.GraphicalEffects
import Quickshell.Io
import Quickshell
import Quickshell.Hyprland

Item {
    id: root
    property var inputField: messageInputField
    property string commandPrefix: "/"

    property var suggestionQuery: ""
    property var suggestionList: []

    onFocusChanged: (focus) => {
        if (focus) {
            root.inputField.forceActiveFocus()
        }
    }

    Keys.onPressed: (event) => {
        messageInputField.forceActiveFocus()
        if (event.modifiers === Qt.NoModifier) {
            if (event.key === Qt.Key_PageUp) {
                messageListView.contentY = Math.max(0, messageListView.contentY - messageListView.height / 2)
                event.accepted = true
            } else if (event.key === Qt.Key_PageDown) {
                messageListView.contentY = Math.min(messageListView.contentHeight - messageListView.height / 2, messageListView.contentY + messageListView.height / 2)
                event.accepted = true
            }
        }
    }

    property var allCommands: [
        {
            name: "model",
            description: Translation.tr("Choose model"),
            execute: (args) => {
                Ai.setModel(args[0]);
            }
        },
        {
<<<<<<< HEAD
            name: "clear",
            description: Translation.tr("Clear chat history"),
            execute: () => {
                Ai.clearMessages();
=======
            name: "prompt",
            description: qsTr("Set the system prompt for the model."),
            execute: (args) => {
                if (args.length === 0 || args[0] === "get") {
                    Ai.printPrompt();
                    return;
                }
                Ai.loadPrompt(args.join(" ").trim());
>>>>>>> 59ef5ac3
            }
        },
        {
            name: "key",
            description: Translation.tr("Set API key"),
            execute: (args) => {
                if (args[0] == "get") {
                    Ai.printApiKey()
                } else {
                    Ai.setApiKey(args[0]);
                }
            }
        },
        {
            name: "clear",
            description: qsTr("Clear chat history"),
            execute: () => {
                Ai.clearMessages();
            }
        },
        {
            name: "temp",
            description: Translation.tr("Set temperature (randomness) of the model. Values range between 0 to 2 for Gemini, 0 to 1 for other models. Default is 0.5."),
            execute: (args) => {
                // console.log(args)
                if (args.length == 0 || args[0] == "get") {
                    Ai.printTemperature()
                } else {
                    const temp = parseFloat(args[0]);
                    Ai.setTemperature(temp);
                }
            }
        },
        {
            name: "test",
            description: Translation.tr("Markdown test"),
            execute: () => {
                Ai.addMessage(`
<think>
A longer think block to test revealing animation
OwO wem ipsum dowo sit amet, consekituwet awipiscing ewit, sed do eiuwsmod tempow inwididunt ut wabowe et dowo mawa. Ut enim ad minim weniam, quis nostwud exeucitation uwuwamcow bowowis nisi ut awiquip ex ea commowo consequat. Duuis aute iwuwe dowo in wepwependewit in wowuptate velit esse ciwwum dowo eu fugiat nuwa pawiatuw. Excepteuw sint occaecat cupidatat non pwowoident, sunt in cuwpa qui officia desewunt mowit anim id est wabowum. Meouw! >w<
Mowe uwu wem ipsum!
</think>
## ✏️ Markdown test
### Formatting

- *Italic*, \`Monospace\`, **Bold**, [Link](https://example.com)
- Arch lincox icon <img src="/home/end/.config/quickshell/assets/icons/arch-symbolic.svg" height="${Appearance.font.pixelSize.small}"/>

### Table

Quickshell vs AGS/Astal

|                          | Quickshell       | AGS/Astal         |
|--------------------------|------------------|-------------------|
| UI Toolkit               | Qt               | Gtk3/Gtk4         |
| Language                 | QML              | Js/Ts/Lua         |
| Reactivity               | Implied          | Needs declaration |
| Widget placement         | Mildly difficult | More intuitive    |
| Bluetooth & Wifi support | ❌               | ✅                |
| No-delay keybinds        | ✅               | ❌                |
| Development              | New APIs         | New syntax        |

### Code block

Just a hello world...

\`\`\`cpp
#include <bits/stdc++.h>
// This is intentionally very long to test scrolling
const std::string GREETING = \"UwU\";
int main(int argc, char* argv[]) {
    std::cout << GREETING;
}
\`\`\`

### LaTeX


Inline w/ dollar signs: $\\frac{1}{2} = \\frac{2}{4}$

Inline w/ double dollar signs: $$\\int_0^\\infty e^{-x^2} dx = \\frac{\\sqrt{\\pi}}{2}$$

Inline w/ backslash and square brackets \\[\\int_0^\\infty \\frac{1}{x^2} dx = \\infty\\]

Inline w/ backslash and round brackets \\(e^{i\\pi} + 1 = 0\\)
`, 
                    Ai.interfaceRole);
            }
        },
    ]

    function handleInput(inputText) {
        if (inputText.startsWith(root.commandPrefix)) {
            // Handle special commands
            const command = inputText.split(" ")[0].substring(1);
            const args = inputText.split(" ").slice(1);
            const commandObj = root.allCommands.find(cmd => cmd.name === `${command}`);
            if (commandObj) {
                commandObj.execute(args);
            } else {
                Ai.addMessage(Translation.tr("Unknown command: ") + command, Ai.interfaceRole);
            }
        }
        else {
            Ai.sendUserMessage(inputText);
        }
    }

    ColumnLayout {
        id: columnLayout
        anchors.fill: parent

        Item { // Messages
            Layout.fillWidth: true
            Layout.fillHeight: true
            StyledListView { // Message list
                id: messageListView
                anchors.fill: parent
                spacing: 10
                popin: false

                property int lastResponseLength: 0

                clip: true
                layer.enabled: true
                layer.effect: OpacityMask {
                    maskSource: Rectangle {
                        width: swipeView.width
                        height: swipeView.height
                        radius: Appearance.rounding.small
                    }
                }

                add: null // Prevent function calls from being janky

                Behavior on contentY {
                    NumberAnimation {
                        id: scrollAnim
                        duration: Appearance.animation.scroll.duration
                        easing.type: Appearance.animation.scroll.type
                        easing.bezierCurve: Appearance.animation.scroll.bezierCurve
                    }
                }

                model: ScriptModel {
                    values: Ai.messageIDs.filter(id => {
                        const message = Ai.messageByID[id];
                        return message?.visibleToUser ?? true;
                    })
                }
                delegate: AiMessage {
                    required property var modelData
                    required property int index
                    messageIndex: index
                    messageData: {
                        Ai.messageByID[modelData]
                    }
                    messageInputField: root.inputField
                }
            }

            Item { // Placeholder when list is empty
                opacity: Ai.messageIDs.length === 0 ? 1 : 0
                visible: opacity > 0
                anchors.fill: parent

                Behavior on opacity {
                    animation: Appearance.animation.elementMoveEnter.numberAnimation.createObject(this)
                }

                ColumnLayout {
                    anchors.centerIn: parent
                    spacing: 5

                    MaterialSymbol {
                        Layout.alignment: Qt.AlignHCenter
                        iconSize: 60
                        color: Appearance.m3colors.m3outline
                        text: "neurology"
                    }
                    StyledText {
                        id: widgetNameText
                        Layout.alignment: Qt.AlignHCenter
                        font.pixelSize: Appearance.font.pixelSize.larger
                        font.family: Appearance.font.family.title
                        color: Appearance.m3colors.m3outline
                        horizontalAlignment: Text.AlignHCenter
                        text: Translation.tr("Large language models")
                    }
                    StyledText {
                        id: widgetDescriptionText
                        Layout.fillWidth: true
                        font.pixelSize: Appearance.font.pixelSize.small
                        color: Appearance.m3colors.m3outline
                        horizontalAlignment: Text.AlignLeft
                        wrapMode: Text.Wrap
                        text: Translation.tr("Type /key to get started with online models\nCtrl+O to expand the sidebar\nCtrl+P to detach sidebar into a window")
                    }
                }
            }
        }

        DescriptionBox {
            text: root.suggestionList[suggestions.selectedIndex]?.description ?? ""
            showArrows: root.suggestionList.length > 1
        }

        FlowButtonGroup { // Suggestions
            id: suggestions
            visible: root.suggestionList.length > 0 && messageInputField.text.length > 0
            property int selectedIndex: 0
            Layout.fillWidth: true
            spacing: 5

            Repeater {
                id: suggestionRepeater
                model: {
                    suggestions.selectedIndex = 0
                    return root.suggestionList.slice(0, 10)
                }
                delegate: ApiCommandButton {
                    id: commandButton
                    colBackground: suggestions.selectedIndex === index ? Appearance.colors.colSecondaryContainerHover : Appearance.colors.colSecondaryContainer
                    bounce: false
                    contentItem: StyledText {
                        font.pixelSize: Appearance.font.pixelSize.small
                        color: Appearance.m3colors.m3onSurface
                        horizontalAlignment: Text.AlignHCenter
                        text: modelData.displayName ?? modelData.name
                    }

                    onHoveredChanged: {
                        if (commandButton.hovered) {
                            suggestions.selectedIndex = index;
                        }
                    }
                    onClicked: {
                        suggestions.acceptSuggestion(modelData.name)
                    }
                }
            }

            function acceptSuggestion(word) {
                const words = messageInputField.text.trim().split(/\s+/);
                if (words.length > 0) {
                    words[words.length - 1] = word;
                } else {
                    words.push(word);
                }
                const updatedText = words.join(" ") + " ";
                messageInputField.text = updatedText;
                messageInputField.cursorPosition = messageInputField.text.length;
                messageInputField.forceActiveFocus();
            }

            function acceptSelectedWord() {
                if (suggestions.selectedIndex >= 0 && suggestions.selectedIndex < suggestionRepeater.count) {
                    const word = root.suggestionList[suggestions.selectedIndex].name;
                    suggestions.acceptSuggestion(word);
                }
            }
        }

        Rectangle { // Input area
            id: inputWrapper
            property real columnSpacing: 5
            Layout.fillWidth: true
            radius: Appearance.rounding.small
            color: Appearance.colors.colLayer1
            implicitWidth: messageInputField.implicitWidth
            implicitHeight: Math.max(inputFieldRowLayout.implicitHeight + inputFieldRowLayout.anchors.topMargin 
                + commandButtonsRow.implicitHeight + commandButtonsRow.anchors.bottomMargin + columnSpacing, 45)
            clip: true
            border.color: Appearance.colors.colOutlineVariant
            border.width: 1

            Behavior on implicitHeight {
                animation: Appearance.animation.elementMove.numberAnimation.createObject(this)
            }

            RowLayout { // Input field and send button
                id: inputFieldRowLayout
                anchors.top: parent.top
                anchors.left: parent.left
                anchors.right: parent.right
                anchors.topMargin: 5
                spacing: 0

                StyledTextArea { // The actual TextArea
                    id: messageInputField
                    wrapMode: TextArea.Wrap
                    Layout.fillWidth: true
                    padding: 10
                    color: activeFocus ? Appearance.m3colors.m3onSurface : Appearance.m3colors.m3onSurfaceVariant
                    placeholderText: StringUtils.format(Translation.tr('Message the model... "{0}" for commands'), root.commandPrefix)

                    background: null

                    onTextChanged: { // Handle suggestions
                        if(messageInputField.text.length === 0) {
                            root.suggestionQuery = ""
                            root.suggestionList = []
                            return
                        } else if(messageInputField.text.startsWith(`${root.commandPrefix}model`)) {
                            root.suggestionQuery = messageInputField.text.split(" ")[1] ?? ""
                            const modelResults = Fuzzy.go(root.suggestionQuery, Ai.modelList.map(model => {
                                return {
                                    name: Fuzzy.prepare(model),
                                    obj: model,
                                }
                            }), {
                                all: true,
                                key: "name"
                            })
                            root.suggestionList = modelResults.map(model => {
                                return {
                                    name: `${messageInputField.text.trim().split(" ").length == 1 ? (root.commandPrefix + "model ") : ""}${model.target}`,
                                    displayName: `${Ai.models[model.target].name}`,
                                    description: `${Ai.models[model.target].description}`,
                                }
                            })
                        } else if(messageInputField.text.startsWith(`${root.commandPrefix}prompt`)) {
                            root.suggestionQuery = messageInputField.text.split(" ")[1] ?? ""
                            const promptFileResults = Fuzzy.go(root.suggestionQuery, Ai.promptFiles.map(file => {
                                return {
                                    name: Fuzzy.prepare(file),
                                    obj: file,
                                }
                            }), {
                                all: true,
                                key: "name"
                            })
                            root.suggestionList = promptFileResults.map(file => {
                                return {
                                    name: `${messageInputField.text.trim().split(" ").length == 1 ? (root.commandPrefix + "prompt ") : ""}${file.target}`,
                                    displayName: `${FileUtils.trimFileExt(FileUtils.fileNameForPath(file.target))}`,
                                    description: `Load prompt from ${file.target}`,
                                }
                            })
                        } else if(messageInputField.text.startsWith(root.commandPrefix)) {
                            root.suggestionQuery = messageInputField.text
                            root.suggestionList = root.allCommands.filter(cmd => cmd.name.startsWith(messageInputField.text.substring(1))).map(cmd => {
                                return {
                                    name: `${root.commandPrefix}${cmd.name}`,
                                    description: `${cmd.description}`,
                                }
                            })
                        }
                    }

                    function accept() {
                        root.handleInput(text)
                        text = ""
                    }

                    Keys.onPressed: (event) => {
                        if (event.key === Qt.Key_Tab) {
                            suggestions.acceptSelectedWord();
                            event.accepted = true;
                        } else if (event.key === Qt.Key_Up && suggestions.visible) {
                            suggestions.selectedIndex = Math.max(0, suggestions.selectedIndex - 1);
                            event.accepted = true;
                        } else if (event.key === Qt.Key_Down && suggestions.visible) {
                            suggestions.selectedIndex = Math.min(root.suggestionList.length - 1, suggestions.selectedIndex + 1);
                            event.accepted = true;
                        } else if ((event.key === Qt.Key_Enter || event.key === Qt.Key_Return)) {
                            if (event.modifiers & Qt.ShiftModifier) {
                                // Insert newline
                                messageInputField.insert(messageInputField.cursorPosition, "\n")
                                event.accepted = true
                            } else { // Accept text
                                const inputText = messageInputField.text
                                messageInputField.clear()
                                root.handleInput(inputText)
                                event.accepted = true
                            }
                        }
                    }
                }

                RippleButton { // Send button
                    id: sendButton
                    Layout.alignment: Qt.AlignTop
                    Layout.rightMargin: 5
                    implicitWidth: 40
                    implicitHeight: 40
                    buttonRadius: Appearance.rounding.small
                    enabled: messageInputField.text.length > 0
                    toggled: enabled

                    MouseArea {
                        anchors.fill: parent
                        cursorShape: sendButton.enabled ? Qt.PointingHandCursor : Qt.ArrowCursor
                        onClicked: {
                            const inputText = messageInputField.text
                            root.handleInput(inputText)
                            messageInputField.clear()
                        }
                    }

                    contentItem: MaterialSymbol {
                        anchors.centerIn: parent
                        horizontalAlignment: Text.AlignHCenter
                        iconSize: Appearance.font.pixelSize.larger
                        // fill: sendButton.enabled ? 1 : 0
                        color: sendButton.enabled ? Appearance.m3colors.m3onPrimary : Appearance.colors.colOnLayer2Disabled
                        text: "send"
                    }
                }
            }

            RowLayout { // Controls
                id: commandButtonsRow
                anchors.left: parent.left
                anchors.right: parent.right
                anchors.bottom: parent.bottom
                anchors.bottomMargin: 5
                anchors.leftMargin: 5
                anchors.rightMargin: 5
                spacing: 5

                property var commandsShown: [
                    {
                        name: "model",
                        sendDirectly: false,
                    },
                    {
                        name: "clear",
                        sendDirectly: true,
                    }, 
                ]

                Item {
                    implicitHeight: providerRowLayout.implicitHeight + 5 * 2
                    implicitWidth: providerRowLayout.implicitWidth + 10 * 2
                    
                    RowLayout {
                        id: providerRowLayout
                        anchors.centerIn: parent

                        MaterialSymbol {
                            text: "api"
                            iconSize: Appearance.font.pixelSize.large
                        }
                        StyledText {
                            id: providerName
                            font.pixelSize: Appearance.font.pixelSize.small
                            color: Appearance.m3colors.m3onSurface
                            elide: Text.ElideRight
                            text: Ai.getModel().name
                        }
                    }
                    StyledToolTip {
                        id: toolTip
                        extraVisibleCondition: false
                        alternativeVisibleCondition: mouseArea.containsMouse // Show tooltip when hovered
                        content: StringUtils.format(Translation.tr("Current model: {0}\nSet it with {1}model MODEL"), 
                            Ai.getModel().name, root.commandPrefix)
                    }

                    MouseArea {
                        id: mouseArea
                        anchors.fill: parent
                        hoverEnabled: true
                    }
                }

                Item { Layout.fillWidth: true }

                ButtonGroup {
                    padding: 0

                    Repeater { // Command buttons
                        model: commandButtonsRow.commandsShown
                        delegate: ApiCommandButton {
                            property string commandRepresentation: `${root.commandPrefix}${modelData.name}`
                            buttonText: commandRepresentation
                            onClicked: {
                                if(modelData.sendDirectly) {
                                    root.handleInput(commandRepresentation)
                                } else {
                                    messageInputField.text = commandRepresentation + " "
                                    messageInputField.cursorPosition = messageInputField.text.length
                                    messageInputField.forceActiveFocus()
                                }
                                if (modelData.name === "clear") {
                                    messageInputField.text = ""
                                }
                            }
                        }
                    }
                }
            }

        }
        
    }

}<|MERGE_RESOLUTION|>--- conflicted
+++ resolved
@@ -50,21 +50,14 @@
             }
         },
         {
-<<<<<<< HEAD
-            name: "clear",
-            description: Translation.tr("Clear chat history"),
-            execute: () => {
-                Ai.clearMessages();
-=======
             name: "prompt",
-            description: qsTr("Set the system prompt for the model."),
+            description: Translation.tr("Set the system prompt for the model."),
             execute: (args) => {
                 if (args.length === 0 || args[0] === "get") {
                     Ai.printPrompt();
                     return;
                 }
                 Ai.loadPrompt(args.join(" ").trim());
->>>>>>> 59ef5ac3
             }
         },
         {
