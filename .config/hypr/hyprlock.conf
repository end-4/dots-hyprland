--- conflicted
+++ resolved
@@ -16,8 +16,60 @@
 # INPUT FIELD
 input-field {
     monitor =
-    size = 230, 50
-    outline_thickness = 4
+    size = 250, 50
+    outline_thickness = 2
+    dots_size = 0.1
+    dots_spacing = 0.3
+    outer_color = $entry_border_color
+    inner_color = $entry_background_color
+    font_color = $entry_color
+    fade_on_empty = true
+
+    position = 0, 20
+    halign = center
+    valign = center
+}
+
+label { # Caps Lock Warning
+    monitor =
+    text = cmd[update:250] ${XDG_CONFIG_HOME:-$HOME/.config}/hypr/hyprlock/check-capslock.sh
+    color = $text_color
+    font_size = 13
+    font_family = $font_family
+    position = 0, -25
+    halign = center
+    valign = center
+}
+
+
+label { # Clock
+    monitor =
+    text = $TIME
+    color = $text_color
+    font_size = 65
+    font_family = $font_family_clock
+
+    position = 0, 300
+    halign = center
+    valign = center
+}
+label { # Date
+    monitor =
+    text = cmd[update:5000] date +"%A, %B %d"
+    color = $text_color
+    font_size = 17
+    font_family = $font_family
+
+    position = 0, 240
+    halign = center
+    valign = center
+}
+
+label { # User
+    monitor =
+    text =     $USER
+    color = $text_color
+    outline_thickness = 2
     dots_size = 0.2 # Scale of input-field height, 0.2 - 0.8
     dots_spacing = 0.2 # Scale of dots' absolute size, 0.0 - 1.0
     dots_center = true
@@ -35,24 +87,8 @@
     zindex = 10
 }
 
-<<<<<<< HEAD
 # CLOCK/TIME
 label {
-=======
-label { # Caps Lock Warning
-    monitor =
-    text = cmd[update:250] ${XDG_CONFIG_HOME:-$HOME/.config}/hypr/hyprlock/check-capslock.sh
-    color = $text_color
-    font_size = 13
-    font_family = $font_family
-    position = 0, -25
-    halign = center
-    valign = center
-}
-
-
-label { # Clock
->>>>>>> f1cee494
     monitor =
     text = $TIME
     color = rgba(255, 255, 255, 1)
@@ -90,7 +126,7 @@
 }
 
 # Battery Status
-label { 
+label {
     monitor =
     text = cmd[update:5000] ~/.config/hypr/hyprlock/blazinscripts.sh -bat
     shadow_passes = 1
@@ -118,28 +154,16 @@
 }
 
 # Current Session Status
-label { 
-    monitor =
-<<<<<<< HEAD
+label {
+    monitor =
     text = cmd[update:24000000] echo "Session : $XDG_SESSION_DESKTOP"
 #    shadow_passes = 1
 #    shadow_boost = 0.5
     color = rgba(1E100EFF)
     shadow_color = rgba(1E100EAA)
     font_size = 12
-    font_family = Jost Medium 
+    font_family = Jost Medium
     position = 0, -5
-=======
-    text =     $USER
-    color = $text_color
-    outline_thickness = 2
-    dots_size = 0.2 # Scale of input-field height, 0.2 - 0.8
-    dots_spacing = 0.2 # Scale of dots' absolute size, 0.0 - 1.0
-    dots_center = true
-    font_size = 20
-    font_family = $font_family
-    position = 0, 50
->>>>>>> f1cee494
     halign = center
     valign = bottom
     zindex = 2
@@ -161,7 +185,7 @@
 
 
 # Username
-label { 
+label {
     monitor =
     text = $USER
     shadow_passes = 1
@@ -169,7 +193,7 @@
     color = rgba(FFB4A9FF)
     shadow_color = rgba(FFB4A9AA)
     font_size = 14
-    font_family = Jost Bold Italic 
+    font_family = Jost Bold Italic
     position = 120, 28
     halign = left
     valign = bottom
@@ -177,7 +201,7 @@
 }
 
 # Hostname
-label { 
+label {
     monitor =
     text = cmd[update:24000000] echo "@$(uname -n)"
     shadow_passes = 1
@@ -185,7 +209,7 @@
     color = rgba(F9DCD8BB)
     shadow_color = rgba(F9DCD8AA)
     font_size = 14
-    font_family = Jost Bold Italic 
+    font_family = Jost Bold Italic
     position = 120, -20
     halign = left
     valign = bottom
@@ -193,7 +217,7 @@
 }
 
 # Lock Icon
-label { 
+label {
     monitor =
     text = 
     shadow_passes = 1
@@ -267,7 +291,7 @@
     text = cmd[update:1000] echo "$(~/.config/hypr/hyprlock/blazinscripts.sh -music --source)"
     color = rgba(FFB4A999)
     font_size = 10
-    font_family = JetBrains Mono Nerd Font Mono 
+    font_family = JetBrains Mono Nerd Font Mono
     position = -20, 18
     halign = center
     valign = center
