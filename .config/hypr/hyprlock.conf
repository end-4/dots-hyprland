<<<<<<< HEAD
# $text_color = rgba(E2E2E2FF)
# $entry_background_color = rgba(13131311)
# $entry_border_color = rgba(91919155)
# $entry_color = rgba(C6C6C6FF)
$text_color = rgba(FFFFFFFF)
$entry_background_color = rgba(33333311)
$entry_border_color = rgba(3B3B3B55)
$entry_color = rgba(FFFFFFFF)
$font_family = Rubik Light
$font_family_clock = Rubik Light
$font_material_symbols = Material Symbols Rounded

background {
    # color = rgba(0E0E0EFF)
    color = rgba(000000FF)
    # path = {{ SWWW_WALL }}
    # path = screenshot
    # blur_size = 5
    # blur_passes = 4
=======
general {
    grace = 1
    ignore_empty_input = true
    text_trim = false
    disable_loading_bar = true
}

background {
    color = rgba(1E100EFF)
    path = screenshot
    blur_size = 2
    blur_passes = 3
    zindex = -1
>>>>>>> 4bf72a6f
}

# INPUT FIELD
input-field {
    monitor =
    size = 250, 50
    outline_thickness = 2
    dots_size = 0.1
    dots_spacing = 0.3
    outer_color = $entry_border_color
    inner_color = $entry_background_color
    font_color = $entry_color
    fade_on_empty = true

    position = 0, 20
    halign = center
    valign = center
}

label { # Caps Lock Warning
    monitor =
    text = cmd[update:250] ${XDG_CONFIG_HOME:-$HOME/.config}/hypr/hyprlock/check-capslock.sh
    color = $text_color
    font_size = 13
    font_family = $font_family
    position = 0, -25
    halign = center
    valign = center
}


label { # Clock
    monitor =
    text = $TIME
    color = $text_color
    font_size = 65
    font_family = $font_family_clock

    position = 0, 300
    halign = center
    valign = center
}
label { # Date
    monitor =
    text = cmd[update:5000] date +"%A, %B %d"
    color = $text_color
    font_size = 17
    font_family = $font_family

    position = 0, 240
    halign = center
    valign = center
}

label { # User
    monitor =
    text =     $USER
    color = $text_color
    outline_thickness = 2
    dots_size = 0.2 # Scale of input-field height, 0.2 - 0.8
    dots_spacing = 0.2 # Scale of dots' absolute size, 0.0 - 1.0
    dots_center = true
    outer_color = rgba(F9DCD899)
    fail_color = rgba(F9DCD899)
    inner_color = rgba(1E100EFF)
    font_color = rgba(F9DCD8FF)
    fade_on_empty = false
    font_family = JetBrainsMono Nerd Font Mono
    placeholder_text = <i><span foreground="##F9DCD8">Input Password...</span></i>
    hide_input = false
    position = 0, -220
    halign = center
    valign = center
    zindex = 10
}

# CLOCK/TIME
label {
    monitor =
    text = $TIME
    color = rgba(255, 255, 255, 1)
    shadow_color = rgba(1E100EAA)
    font_size = 90
    shadow_passes = 3
    shadow_boost = 0.5
    font_family = JetBrains Mono Nerd Font Mono ExtraBold
    position = 0, -100
    halign = center
    valign = top
    zindex = 3
}

# Big Rectangle
shape {
    monitor =
    size = 100%, 60
    color = rgba(1E100EFF)
    halign = center
    valign = bottom
    zindex = 0
}

# Small Rectangle for Battery
shape {
    monitor =
    size = 70, 32
    rounding = 12
    color = rgba(FFB4A9FF)
    halign = right
    valign = bottom
    position = -14, 14
    zindex = 1
}

# Battery Status
label {
    monitor =
    text = cmd[update:5000] ~/.config/hypr/hyprlock/blazinscripts.sh -bat
    shadow_passes = 1
    shadow_boost = 0.5
    color = rgba(1E100EFF)
    shadow_color = rgba(1E100EAA)
    font_size = 14
    font_family = Maple Mono
    position = -21, -8
    halign = right
    valign = bottom
    zindex = 2
}

# Small Rectangle for Session
shape {
    monitor =
    size = 150, 32
    rounding = 10
    color = rgba(FFB4A9FF)
    halign = center
    valign = bottom
    position = 0, 14
    zindex = 1
}

# Current Session Status
label {
    monitor =
    text = cmd[update:24000000] echo "Session : $XDG_SESSION_DESKTOP"
#    shadow_passes = 1
#    shadow_boost = 0.5
    color = rgba(1E100EFF)
    shadow_color = rgba(1E100EAA)
    font_size = 12
    font_family = Jost Medium
    position = 0, -5
    halign = center
    valign = bottom
    zindex = 2
}

# PFP Image
image {
    monitor =
    path = $HOME/.config/hypr/hyprlock/pfp.jpg
    size = 100
    rounding = -1
    border_size = 3
    border_color = rgba(F9DCD8FF)
    position = 10, 10
    halign = left
    valign = bottom
    zindex = 3
}


# Username
label {
    monitor =
<<<<<<< HEAD
    text = cmd[update:5000] ${XDG_CONFIG_HOME:-$HOME/.config}/hypr/hyprlock/status.sh
=======
    text = $USER
>>>>>>> 4bf72a6f
    shadow_passes = 1
    shadow_boost = 0.5
    color = rgba(FFB4A9FF)
    shadow_color = rgba(FFB4A9AA)
    font_size = 14
    font_family = Jost Bold Italic
    position = 120, 28
    halign = left
    valign = bottom
    zindex = 2
}

# Hostname
label {
    monitor =
    text = cmd[update:24000000] echo "@$(uname -n)"
    shadow_passes = 1
    shadow_boost = 0.5
    color = rgba(F9DCD8BB)
    shadow_color = rgba(F9DCD8AA)
    font_size = 14
    font_family = Jost Bold Italic
    position = 120, -20
    halign = left
    valign = bottom
    zindex = 2
}

# Lock Icon
label {
    monitor =
    text = 
    shadow_passes = 1
    shadow_boost = 0.5
    color = rgba(F9DCD8FF)
    shadow_color = rgba(F9DCD8AA)
    font_size = 20
    font_family = Font Awesome 6 Free Solid
    position = 0, -65
    halign = center
    valign = top
    zindex = 2
}
# PLAYER IMAGE
image {
    monitor =
    path = $HOME/.config/hypr/hyprlock/music.webp
    size = 60 # lesser side if not 1:1 ratio
    rounding = 5 # negative values mean circle
    border_size = 0
    rotate = 0 # degrees, counter-clockwise
    reload_time = 2
    reload_cmd = ~/.config/hypr/hyprlock/blazinscripts.sh -music --arturl
    position = -106, 0
    halign = center
    valign = center
    zindex = 1
}

# PLAYER BOX
shape {
    monitor =
    color = rgba(1E100EBB)
    size = 300, 84
    rounding = 10 # negative values mean circle
    position = 0, 0
    halign = center
    valign = center
    zindex = 0
}

# PLAYER TITTLE
label {
    monitor =
    text = cmd[update:1000] echo "$(~/.config/hypr/hyprlock/blazinscripts.sh -music --title)"
    color = rgba(F9DCD8FF)
    font_size = 14
    font_family = JetBrains Mono Nerd Font Mono ExtraBold
    position = 50, -12
    halign = center
    valign = center
    zindex = 1
}

# PLAYER STATUS
label {
    monitor =
    text = cmd[update:1000] echo "$(~/.config/hypr/hyprlock/blazinscripts.sh -music --status)"
    color = rgba(F9DCD8FF)
    font_size = 18
    font_family = JetBrains Mono Nerd Font Mono Bold
    position = -50, -15
    halign = center
    valign = center
    zindex = 1
}

# PLAYER SOURCE
label {
    monitor =
    text = cmd[update:1000] echo "$(~/.config/hypr/hyprlock/blazinscripts.sh -music --source)"
    color = rgba(FFB4A999)
    font_size = 10
    font_family = JetBrains Mono Nerd Font Mono
    position = -20, 18
    halign = center
    valign = center
    zindex = 1
}

# PLAYER Artist
label {
    monitor =
    text = cmd[update:1000] echo "$(~/.config/hypr/hyprlock/blazinscripts.sh -music --artist)"
    color = rgba(FFB4A9BB)
    font_size = 12
    font_family = JetBrains Mono Nerd Font Mono
    position = 10, -35
    halign = center
    valign = center
    zindex = 1
}<|MERGE_RESOLUTION|>--- conflicted
+++ resolved
@@ -1,24 +1,3 @@
-<<<<<<< HEAD
-# $text_color = rgba(E2E2E2FF)
-# $entry_background_color = rgba(13131311)
-# $entry_border_color = rgba(91919155)
-# $entry_color = rgba(C6C6C6FF)
-$text_color = rgba(FFFFFFFF)
-$entry_background_color = rgba(33333311)
-$entry_border_color = rgba(3B3B3B55)
-$entry_color = rgba(FFFFFFFF)
-$font_family = Rubik Light
-$font_family_clock = Rubik Light
-$font_material_symbols = Material Symbols Rounded
-
-background {
-    # color = rgba(0E0E0EFF)
-    color = rgba(000000FF)
-    # path = {{ SWWW_WALL }}
-    # path = screenshot
-    # blur_size = 5
-    # blur_passes = 4
-=======
 general {
     grace = 1
     ignore_empty_input = true
@@ -32,7 +11,6 @@
     blur_size = 2
     blur_passes = 3
     zindex = -1
->>>>>>> 4bf72a6f
 }
 
 # INPUT FIELD
@@ -209,11 +187,7 @@
 # Username
 label {
     monitor =
-<<<<<<< HEAD
-    text = cmd[update:5000] ${XDG_CONFIG_HOME:-$HOME/.config}/hypr/hyprlock/status.sh
-=======
     text = $USER
->>>>>>> 4bf72a6f
     shadow_passes = 1
     shadow_boost = 0.5
     color = rgba(FFB4A9FF)
