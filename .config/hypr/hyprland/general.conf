--- conflicted
+++ resolved
@@ -8,35 +8,7 @@
 # monitor=HDMI-A-1,1920x1080@60,1920x0,1,mirror,eDP-1
 #monitor = eDP-1, 1920x1080, 0x0, 1
 monitor = HDMI-A-1, 2560x1080@75, 0x-1080, 1, vrr, 1
-<<<<<<< HEAD
 
-
-input {
-    # Keyboard: Add a layout and uncomment kb_options for Win+Space switching shortcut
-    kb_layout = us
-    # kb_variant = ,qwertyÇÇçÇÇçççÇÇççç
-    # kb_options = grp:R
-    numlock_by_default = false
-    repeat_delay = 250
-    repeat_rate = 35
-
-    touchpad {
-        natural_scroll = yes
-        disable_while_typing = true
-        clickfinger_behavior = true
-        scroll_factor = 0.5
-    }
-    special_fallthrough = true
-    follow_mouse = 1
-}
-
-binds {
-    # focus_window_on_workspace_c# For Auto-run stuff see execs.confhange = true
-    scroll_event_delay = 0
-}
-=======
-
->>>>>>> 4bf72a6f
 
 gestures {
     workspace_swipe = true
@@ -55,25 +27,13 @@
     gaps_in = 4
     gaps_out = 5
     gaps_workspaces = 50
-<<<<<<< HEAD
-    border_size = 2
-
-    # Fallback colors
-=======
 
     border_size = 1
->>>>>>> 4bf72a6f
     col.active_border = rgba(0DB7D4FF)
     col.inactive_border = rgba(31313600)
     resize_on_border = true
 
     no_focus_fallback = true
-<<<<<<< HEAD
-    layout = dwindle
-
-    #focus_to_other_workspaces = true # ahhhh i still haven't properly implemented this
-=======
->>>>>>> 4bf72a6f
     allow_tearing = true # This just allows the `immediate` window rule to work
 
     snap {
@@ -89,11 +49,7 @@
 }
 
 decoration {
-<<<<<<< HEAD
-    rounding = 20
-=======
     rounding = 18
->>>>>>> 4bf72a6f
 
     blur {
         enabled = true
@@ -110,11 +66,6 @@
         input_methods = true
         input_methods_ignorealpha = 0.8
     }
-<<<<<<< HEAD
-
-    # Shadow
-=======
->>>>>>> 4bf72a6f
     shadow {
         enabled = true
         ignore_window = true
@@ -123,14 +74,6 @@
         render_power = 4
         color = rgba(00000010)
     }
-<<<<<<< HEAD
-
-    # Shader
-    # screen_shader = ~/.config/hypr/shaders/nothing.frag
-    # screen_shader = ~/.config/hypr/shaders/vibrance.frag
-
-=======
->>>>>>> 4bf72a6f
     # Dim
     dim_inactive = true
     dim_strength = 0.025
@@ -139,17 +82,6 @@
 
 animations {
     enabled = true
-<<<<<<< HEAD
-    # Animation curves
-
-    bezier = linear, 0, 0, 1, 1
-    bezier = md3_standard, 0.2, 0, 0, 1
-    bezier = md3_decel, 0.05, 0.7, 0.1, 1
-    bezier = md3_accel, 0.3, 0, 0.8, 0.15
-    bezier = overshot, 0.05, 0.9, 0.1, 1.1
-    bezier = crazyshot, 0.1, 1.5, 0.76, 0.92
-    bezier = hyprnostretch, 0.05, 0.9, 0.1, 1.0
-=======
     # Curves
     bezier = expressiveFastSpatial, 0.42, 1.67, 0.21, 0.90
     bezier = expressiveSlowSpatial, 0.39, 1.29, 0.35, 0.98
@@ -157,7 +89,6 @@
     bezier = emphasizedDecel, 0.05, 0.7, 0.1, 1
     bezier = emphasizedAccel, 0.3, 0, 0.8, 0.15
     bezier = standardDecel, 0, 0, 0, 1
->>>>>>> 4bf72a6f
     bezier = menu_decel, 0.1, 1, 0, 1
     bezier = menu_accel, 0.52, 0.03, 0.72, 0.08
     # Configs
@@ -174,14 +105,6 @@
     animation = fadeLayersOut, 1, 2.7, menu_accel
     # workspaces
     animation = workspaces, 1, 7, menu_decel, slide
-<<<<<<< HEAD
-    # animation = workspaces, 1, 2.5, softAcDecel, slide
-    # animation = workspaces, 1, 7, menu_decel, slidefade 15%
-    # animation = specialWorkspace, 1, 3, md3_decel, slidefadevert 15%
-    animation = specialWorkspace, 1, 3, md3_decel, slidevert
-    animation=border,1,10,default
-    animation = borderangle, 1, 100, linear, loop
-=======
     ## specialWorkspace
     animation = specialWorkspaceIn, 1, 2.8, emphasizedDecel, slidevert
     animation = specialWorkspaceOut, 1, 1.2, emphasizedAccel, slidevert
@@ -201,7 +124,6 @@
         clickfinger_behavior = true
         scroll_factor = 0.5
     }
->>>>>>> 4bf72a6f
 }
 
 misc {
@@ -215,17 +137,8 @@
     animate_mouse_windowdragging = false
     enable_swallow = false
     swallow_regex = (foot|kitty|allacritty|Alacritty)
-<<<<<<< HEAD
-
-    disable_hyprland_logo = true
-    force_default_wallpaper = 0
     new_window_takes_over_fullscreen = 2
     allow_session_lock_restore = true
-
-=======
-    new_window_takes_over_fullscreen = 2
-    allow_session_lock_restore = true
->>>>>>> 4bf72a6f
     initial_workspace_tracking = false
     focus_on_activate = true
 }
