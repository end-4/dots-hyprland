--- conflicted
+++ resolved
@@ -87,17 +87,8 @@
         popups = true
         popups_ignorealpha = 0.6
     }
-    
+
     # Shadow
-<<<<<<< HEAD
-    drop_shadow = true
-    shadow_ignore_window = true
-    shadow_range = 20
-    shadow_offset = 0 2
-    shadow_render_power = 4
-    col.shadow = rgba(0000002A)
-
-=======
     shadow {
         enabled = true
         ignore_window = true
@@ -106,8 +97,7 @@
         render_power = 4
         color = rgba(0000002A)
     }
-    
->>>>>>> 4ed4bf23
+
     # Shader
     # screen_shader = ~/.config/hypr/shaders/nothing.frag
     # screen_shader = ~/.config/hypr/shaders/vibrance.frag
