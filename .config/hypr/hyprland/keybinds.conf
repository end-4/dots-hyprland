# Lines ending with `# [hidden]` won't be shown on cheatsheet
# Lines starting with #! are section headings

bindl = Alt ,XF86AudioMute, exec, wpctl set-mute @DEFAULT_SOURCE@ toggle # [hidden]
bindl = Super ,XF86AudioMute, exec, wpctl set-mute @DEFAULT_SOURCE@ toggle # [hidden]
bindl = ,XF86AudioMute, exec, wpctl set-mute @DEFAULT_AUDIO_SINK@ toggle # [hidden]
bindl = Super+Shift,M, exec, wpctl set-volume @DEFAULT_AUDIO_SINK@ 0% # [hidden]
bindle=, XF86AudioRaiseVolume, exec, wpctl set-volume -l 1 @DEFAULT_AUDIO_SINK@ 5%+ # [hidden]
bindle=, XF86AudioLowerVolume, exec, wpctl set-volume @DEFAULT_AUDIO_SINK@ 5%- # [hidden]
# Uncomment these if you can't get AGS to work
#bindle=, XF86MonBrightnessUp, exec, brightnessctl set '12.75+'
#bindle=, XF86MonBrightnessDown, exec, brightnessctl set '12.75-'

#!
##! Essentials for beginners

bind = Super, T, exec, foot # Launch foot (terminal)
bind = Super, Return, exec, foot # [hidden] # In case you're from i3 or its Wayland clone
bind = , Super, exec, true # Open app launcher
bind = Ctrl+Super, T, exec, ~/.config/ags/scripts/color_generation/switchwall.sh # Change wallpaper
bind = Super+Alt, T, exec, ~/.config/ags/scripts/color_generation/randomwall.sh # Random wallpaper
##! Actions
# Screenshot, Record, OCR, Color picker, Clipboard history
bind = Super, V, exec, pkill fuzzel || cliphist list | fuzzel  --match-mode fzf --dmenu | cliphist decode | wl-copy # Clipboard history >> clipboard
bind = Super, Period, exec, pkill fuzzel || ~/.local/bin/fuzzel-emoji # Pick emoji >> clipboard
bind = Ctrl+Shift+Alt, Delete, exec, pkill wlogout || wlogout -p layer-shell # [hidden]
bind = Super+Shift, S, exec, ~/.config/ags/scripts/grimblast.sh --freeze copy area # Screen snip
bind = Super+Shift+Alt, S, exec, grim -g "$(slurp)" - | swappy -f - # Screen snip >> edit
# OCR
bind = Super+Shift,T,exec,grim -g "$(slurp $SLURP_ARGS)" "tmp.png" && tesseract -l eng "tmp.png" - | wl-copy && rm "tmp.png" # Screen snip to text >> clipboard
bind = Ctrl+Super+Shift,S,exec,grim -g "$(slurp $SLURP_ARGS)" "tmp.png" && tesseract "tmp.png" - | wl-copy && rm "tmp.png" # [hidden]
# Color picker
bind = Super+Shift, C, exec, hyprpicker -a # Pick color (Hex) >> clipboard
# Fullscreen screenshot
bindl=,Print,exec,grim - | wl-copy # Screenshot >> clipboard
bindl= Ctrl,Print, exec, mkdir -p ~/Pictures/Screenshots && ~/.config/ags/scripts/grimblast.sh copysave screen ~/Pictures/Screenshots/Screenshot_"$(date '+%Y-%m-%d_%H.%M.%S')".png # Screenshot >> clipboard & file
# Recording stuff
bind = Super+Alt, R, exec, ~/.config/ags/scripts/record-script.sh # Record region (no sound)
bind = Ctrl+Alt, R, exec, ~/.config/ags/scripts/record-script.sh --fullscreen # Record screen (no sound)
bind = Super+Shift+Alt, R, exec, ~/.config/ags/scripts/record-script.sh --fullscreen-sound # Record screen (with sound)
##! Session
bind = Ctrl+Super, L, exec, agsv1 run-js 'lock.lock()' # [hidden]
bind = Super, L, exec, loginctl lock-session # Lock
bind = Super+Shift, L, exec, loginctl lock-session # [hidden]
bindl = Super+Shift, L, exec, sleep 0.1 && systemctl suspend || loginctl suspend # Suspend system
bind = Ctrl+Shift+Alt+Super, Delete, exec, systemctl poweroff || loginctl poweroff # [hidden] Power off

#!
##! Window management
# Focusing
#/# bind = Super, ←/↑/→/↓,, # Move focus in direction
bind = Super, Left, movefocus, l # [hidden]
bind = Super, Right, movefocus, r # [hidden]
bind = Super, Up, movefocus, u # [hidden]
bind = Super, Down, movefocus, d # [hidden]
bind = Super, BracketLeft, movefocus, l # [hidden]
bind = Super, BracketRight, movefocus, r # [hidden]
bindm = Super, mouse:272, movewindow
bindm = Super, mouse:273, resizewindow
bind = Super, Q, killactive,
bind = Super+Shift+Alt, Q, exec, hyprctl kill # Pick and kill a window
##! Window arrangement
#/# bind = Super+Shift, ←/↑/→/↓,, # Window: move in direction
bind = Super+Shift, Left, movewindow, l # [hidden]
bind = Super+Shift, Right, movewindow, r # [hidden]
bind = Super+Shift, Up, movewindow, u # [hidden]
bind = Super+Shift, Down, movewindow, d # [hidden]
# Window split ratio
#/# binde = Super, +/-,, # Window: split ratio +/- 0.1
binde = Super, Minus, splitratio, -0.1 # [hidden]
binde = Super, Equal, splitratio, +0.1 # [hidden]
binde = Super, Semicolon, splitratio, -0.1 # [hidden]
binde = Super, Apostrophe, splitratio, +0.1 # [hidden]
# Positioning mode
bind = Ctrl+Alt, Space, togglefloating,
bind = Super+Alt, F, fullscreenstate, 0 3 # Toggle fake fullscreen
#bind = Super+Alt, F, fakefullscreen,
bind = Super, F, fullscreen, 0
bind = Super, D, fullscreen, 1

#!
##! Workspace navigation
# Switching
#/# bind = Super, Hash,, # Focus workspace # (1, 2, 3, 4, ...)
bind = Super, 1, exec, ~/.config/ags/scripts/hyprland/workspace_action.sh workspace 1 # [hidden]
bind = Super, 2, exec, ~/.config/ags/scripts/hyprland/workspace_action.sh workspace 2 # [hidden]
bind = Super, 3, exec, ~/.config/ags/scripts/hyprland/workspace_action.sh workspace 3 # [hidden]
bind = Super, 4, exec, ~/.config/ags/scripts/hyprland/workspace_action.sh workspace 4 # [hidden]
bind = Super, 5, exec, ~/.config/ags/scripts/hyprland/workspace_action.sh workspace 5 # [hidden]
bind = Super, 6, exec, ~/.config/ags/scripts/hyprland/workspace_action.sh workspace 6 # [hidden]
bind = Super, 7, exec, ~/.config/ags/scripts/hyprland/workspace_action.sh workspace 7 # [hidden]
bind = Super, 8, exec, ~/.config/ags/scripts/hyprland/workspace_action.sh workspace 8 # [hidden]
bind = Super, 9, exec, ~/.config/ags/scripts/hyprland/workspace_action.sh workspace 9 # [hidden]
bind = Super, 0, exec, ~/.config/ags/scripts/hyprland/workspace_action.sh workspace 10 # [hidden]

#/# bind = Super, Scroll ↑/↓,, # Workspace: focus left/right
bind = Super, mouse_up, workspace, +1 # [hidden]
bind = Super, mouse_down, workspace, -1 # [hidden]
bind = Ctrl+Super, mouse_up, workspace, r+1 # [hidden]
bind = Ctrl+Super, mouse_down, workspace, r-1 # [hidden]
#/# bind = Ctrl+Super, ←/→,, # Workspace: focus left/right
bind = Ctrl+Super, Right, workspace, r+1 # [hidden]
bind = Ctrl+Super, Left, workspace, r-1 # [hidden]
#/# bind = Ctrl+Super+Alt, ←/→,, # Workspace: focus non-empty left/right
bind = Ctrl+Super+Alt, Right, workspace, m+1 # [hidden]
bind = Ctrl+Super+Alt, Left, workspace, m-1 # [hidden]
#/# bind = Super, Page_↑/↓,, # Workspace: focus left/right
bind = Super, Page_Down, workspace, +1 # [hidden]
bind = Super, Page_Up, workspace, -1 # [hidden]
bind = Ctrl+Super, Page_Down, workspace, r+1 # [hidden]
bind = Ctrl+Super, Page_Up, workspace, r-1 # [hidden]
## Special
bind = Super, S, togglespecialworkspace,
bind = Super, mouse:275, togglespecialworkspace,

##! Workspace management
# Move window to workspace Super + Shift + [0-9]
#/# bind = Super+Shift, Hash,, # Window: move to workspace # (1, 2, 3, 4, ...)
bind = Super+Shift, 1, exec, ~/.config/ags/scripts/hyprland/workspace_action.sh movetoworkspacesilent 1 # [hidden]
bind = Super+Shift, 2, exec, ~/.config/ags/scripts/hyprland/workspace_action.sh movetoworkspacesilent 2 # [hidden]
bind = Super+Shift, 3, exec, ~/.config/ags/scripts/hyprland/workspace_action.sh movetoworkspacesilent 3 # [hidden]
bind = Super+Shift, 4, exec, ~/.config/ags/scripts/hyprland/workspace_action.sh movetoworkspacesilent 4 # [hidden]
bind = Super+Shift, 5, exec, ~/.config/ags/scripts/hyprland/workspace_action.sh movetoworkspacesilent 5 # [hidden]
bind = Super+Shift, 6, exec, ~/.config/ags/scripts/hyprland/workspace_action.sh movetoworkspacesilent 6 # [hidden]
bind = Super+Shift, 7, exec, ~/.config/ags/scripts/hyprland/workspace_action.sh movetoworkspacesilent 7 # [hidden]
bind = Super+Shift, 8, exec, ~/.config/ags/scripts/hyprland/workspace_action.sh movetoworkspacesilent 8 # [hidden]
bind = Super+Shift, 9, exec, ~/.config/ags/scripts/hyprland/workspace_action.sh movetoworkspacesilent 9 # [hidden]
bind = Super+Shift, 0, exec, ~/.config/ags/scripts/hyprland/workspace_action.sh movetoworkspacesilent 10 # [hidden]

bind = Ctrl+Super+Shift, Up, movetoworkspacesilent, special # [hidden]

bind = Ctrl+Super+Shift, Right, movetoworkspace, r+1 # [hidden]
bind = Ctrl+Super+Shift, Left, movetoworkspace, r-1 # [hidden]
bind = Ctrl+Super, BracketLeft, workspace, -1 # [hidden]
bind = Ctrl+Super, BracketRight, workspace, +1 # [hidden]
bind = Ctrl+Super, Up, workspace, r-5 # [hidden]
bind = Ctrl+Super, Down, workspace, r+5 # [hidden]
#/# bind = Super+Shift, Scroll ↑/↓,, # Window: move to workspace left/right
bind = Super+Shift, mouse_down, movetoworkspace, r-1 # [hidden]
bind = Super+Shift, mouse_up, movetoworkspace, r+1 # [hidden]
bind = Super+Alt, mouse_down, movetoworkspace, -1 # [hidden]
bind = Super+Alt, mouse_up, movetoworkspace, +1 # [hidden]
#/# bind = Super+Shift, Page_↑/↓,, # Window: move to workspace left/right
bind = Super+Alt, Page_Down, movetoworkspace, +1 # [hidden]
bind = Super+Alt, Page_Up, movetoworkspace, -1 # [hidden]
bind = Super+Shift, Page_Down, movetoworkspace, r+1  # [hidden]
bind = Super+Shift, Page_Up, movetoworkspace, r-1  # [hidden]
bind = Super+Alt, S, movetoworkspacesilent, special
bind = Super, P, pin

bind = Ctrl+Super, S, togglespecialworkspace, # [hidden]
bind = Alt, Tab, cyclenext # [hidden] sus keybind
bind = Alt+Shift, Tab, cyclenext, prev # [hidden] sus keybind
bind = Alt, Tab, bringactivetotop, # [hidden] bring it to the top

bind = Ctrl+Super+Alt, Right, movecurrentworkspacetomonitor, r # Move workspace to the monitor in the right
bind = Ctrl+Super+Alt, Left, movecurrentworkspacetomonitor, l # Move workspace to the monitor in the left
bind = Ctrl+Super+Alt, Up, movecurrentworkspacetomonitor, u # Move workspace to the above monitor
bind = Ctrl+Super+Alt, Down, movecurrentworkspacetomonitor, d # Move workspace to the below monitor
bind = Ctrl+Super+Alt, 1, movecurrentworkspacetomonitor, eDP-1 # [hidden] Move workspace to the first monitor 
bind = Ctrl+Super+Alt, 2, movecurrentworkspacetomonitor, HDMI-A-1 # [hidden] Move workspace to the second monitor
# bind = Ctrl+Super+Alt, 3, movecurrentworkspacetomonitor, 3 # [hidden] Move workspace to the third monitor

bind = Super+Alt, Right, focusmonitor, r # Move focus to the monitor in the right
bind = Super+Alt, Left, focusmonitor, l # Move focus to the monitor in the left
bind = Super+Alt, Up, focusmonitor, u # Move fovus to the above monitor
bind = Super+Alt, Down, focusmonitor, d # Move focus to the below monitor
bind = Super+Alt, 1, focusmonitor, eDP-1 # [hidden] Move focus to the first monitor 
bind = Super+Alt, 2, focusmonitor, HDMI-A-1 # [hidden] Move focus to the second monitor
# bind = Super+Alt, 3, focusmonitor, 3 # [hidden] Move focus to the third monitor

#!
##! Widgets
bindr = Ctrl+Super, R, exec, killall ags agsv1 ydotool; agsv1 & # Restart widgets
bindr = Ctrl+Super+Alt, R, exec, hyprctl reload; killall agsv1 ydotool; agsv1 & # [hidden]
bind = Ctrl+Alt, Slash, exec, agsv1 run-js 'cycleMode();' # Cycle bar mode (normal, focus)
bind = Super, R, exec, agsv1 -t 'overview' # Toggle overview/launcher
bind = Super, Tab, exec, agsv1 -t 'overview' # [hidden]
bind = Super, Slash, exec, for ((i=0; i<$(hyprctl monitors -j | jq length); i++)); do agsv1 -t "cheatsheet""$i"; done # Show cheatsheet
bind = Super, B, exec, agsv1 -t 'sideleft' # Toggle left sidebar
bind = Super, A, exec, agsv1 -t 'sideleft' # [hidden]
bind = Super, O, exec, agsv1 -t 'sideleft' # [hidden]
bind = Super, N, exec, agsv1 -t 'sideright' # Toggle right sidebar
bind = Super, M, exec, agsv1 run-js 'openMusicControls.value = (!mpris.getPlayer() ? false : !openMusicControls.value);' # Toggle music controls
bind = Super, Comma, exec, agsv1 run-js 'openColorScheme.value = true; Utils.timeout(2000, () => openColorScheme.value = false);' # View color scheme and options
bind = Super, K, exec, for ((i=0; i<$(hyprctl monitors -j | jq length); i++)); do agsv1 -t "osk""$i"; done # Toggle on-screen keyboard
bind = Ctrl+Alt, Delete, exec, for ((i=0; i<$(hyprctl monitors -j | jq length); i++)); do agsv1 -t "session""$i"; done # Toggle power menu
bind = Ctrl+Super, G, exec, for ((i=0; i<$(hyprctl monitors -j | jq length); i++)); do agsv1 -t "crosshair""$i"; done # Toggle crosshair
bindle=, XF86MonBrightnessUp, exec, agsv1 run-js 'brightness.screen_value += 0.05; indicator.popup(1);' # [hidden]
bindle=, XF86MonBrightnessDown, exec, agsv1 run-js 'brightness.screen_value -= 0.05; indicator.popup(1);' # [hidden]
bindl  = , XF86AudioMute, exec, agsv1 run-js 'indicator.popup(1);' # [hidden]
bindl  = Super+Shift,M,   exec, agsv1 run-js 'indicator.popup(1);' # [hidden]

# Testing
# bind = SuperAlt, f12, exec, notify-send "Hyprland version: $(hyprctl version | head -2 | tail -1 | cut -f2 -d ' ')" "owo" -a 'Hyprland keybind'
# bind = Super+Alt, f12, exec, notify-send "Millis since epoch" "$(date +%s%N | cut -b1-13)" -a 'Hyprland keybind'
bind = Super+Alt, f12, exec, notify-send 'Test notification' "Here's a really long message to test truncation and wrapping\nYou can middle click or flick this notification to dismiss it!" -a 'Shell' -A "Test1=I got it!" -A "Test2=Another action" -t 5000 # [hidden]
bind = Super+Alt, Equal, exec, notify-send "Urgent notification" "Ah hell no" -u critical -a 'Hyprland keybind' # [hidden]

##! Media
bindl= Super+Shift, N, exec, playerctl next || playerctl position `bc <<< "100 * $(playerctl metadata mpris:length) / 1000000 / 100"` # Next track
bindl= ,XF86AudioNext, exec, playerctl next || playerctl position `bc <<< "100 * $(playerctl metadata mpris:length) / 1000000 / 100"` # [hidden]
bindl= ,XF86AudioPrev, exec, playerctl previous # [hidden]
bindel = Super+Shift, Comma, exec, ~/.config/ags/scripts/music/adjust-volume.sh -0.03 # Raise music volume
bindel = Super+Shift, Period, exec, ~/.config/ags/scripts/music/adjust-volume.sh 0.03 # Lower music volume
bind = Super+Shift+Alt, mouse:275, exec, playerctl previous # [hidden]
bind = Super+Shift+Alt, mouse:276, exec, playerctl next || playerctl position `bc <<< "100 * $(playerctl metadata mpris:length) / 1000000 / 100"` # [hidden]
bindl= Super+Shift, B, exec, playerctl previous # Previous track
bindl= Super+Shift, P, exec, playerctl play-pause # Play/pause media
bindl= ,XF86AudioPlay, exec, playerctl play-pause # [hidden]
bindl= ,XF86AudioPause, exec, playerctl play-pause # [hidden]

#!
##! Apps
bind = Super, T, exec, # Launch foot (terminal)
bind = Super, Z, exec, Zed # Launch Zed (editor)
<<<<<<< HEAD
bind = Super, C, exec, code --password-store=gnome --enable-features=UseOzonePlatform --ozone-platform=wayland # Launch VSCode (editor)
bind = Super, E, exec, thunar # Launch thunar (file manager) 
# or nautilus --new-window
=======
bind = Super, C, exec, code # Launch VSCode (editor)
bind = Super, E, exec, nautilus --new-window # Launch Nautilus (file manager)
>>>>>>> 5591e596
bind = Super+Alt, E, exec, thunar # [hidden]
bind = Super, W, exec, google-chrome-stable || firefox # [hidden] Let's not give people (more) reason to shit on my rice
bind = Ctrl+Super, W, exec, firefox # Launch Firefox (browser)
bind = Super, X, exec, gnome-text-editor --new-window # Launch GNOME Text Editor
bind = Super+Shift, W, exec, wps # Launch WPS Office
bind = Super, I, exec, XDG_CURRENT_DESKTOP="gnome" gnome-control-center # Launch GNOME Settings
bind = Ctrl+Super, V, exec, pavucontrol # Launch pavucontrol (volume mixer)
bind = Ctrl+Super+Shift, V, exec, easyeffects # Launch EasyEffects (equalizer & other audio effects)
bind = Ctrl+Shift, Escape, exec, foot btop # Launch System monitor
bind = Ctrl+Super, Slash, exec, pkill anyrun || anyrun # Toggle fallback launcher: anyrun
bind = Super+Alt, Slash, exec, pkill fuzzel || fuzzel # Toggle fallback launcher: fuzzel

# Cursed stuff
## Make window not amogus large
bind = Ctrl+Super, Backslash, resizeactive, exact 640 480 # [hidden]

<|MERGE_RESOLUTION|>--- conflicted
+++ resolved
@@ -214,14 +214,8 @@
 ##! Apps
 bind = Super, T, exec, # Launch foot (terminal)
 bind = Super, Z, exec, Zed # Launch Zed (editor)
-<<<<<<< HEAD
-bind = Super, C, exec, code --password-store=gnome --enable-features=UseOzonePlatform --ozone-platform=wayland # Launch VSCode (editor)
-bind = Super, E, exec, thunar # Launch thunar (file manager) 
-# or nautilus --new-window
-=======
 bind = Super, C, exec, code # Launch VSCode (editor)
 bind = Super, E, exec, nautilus --new-window # Launch Nautilus (file manager)
->>>>>>> 5591e596
 bind = Super+Alt, E, exec, thunar # [hidden]
 bind = Super, W, exec, google-chrome-stable || firefox # [hidden] Let's not give people (more) reason to shit on my rice
 bind = Ctrl+Super, W, exec, firefox # Launch Firefox (browser)
