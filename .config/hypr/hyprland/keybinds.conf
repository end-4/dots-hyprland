# Lines ending with `# [hidden]` won't be shown on cheatsheet
# Lines starting with #! are section headings

<<<<<<< HEAD
bindl = Alt ,XF86AudioMute, exec, wpctl set-mute @DEFAULT_SOURCE@ toggle # [hidden]
bindl = Super ,XF86AudioMute, exec, wpctl set-mute @DEFAULT_SOURCE@ toggle # [hidden]
bindl = ,XF86AudioMute, exec, wpctl set-volume @DEFAULT_AUDIO_SINK@ 0% # [hidden]
bindl = Super+Shift,M, exec, wpctl set-volume @DEFAULT_AUDIO_SINK@ 0% # [hidden]
bindl = Ctrl+Super,U, exec, wpctl set-volume -l 1 @DEFAULT_AUDIO_SINK@ 5%+ # [hidden]
bindl = Ctrl+Super,I, exec, wpctl set-volume -l 1 @DEFAULT_AUDIO_SINK@ 5%- # [hidden]
bindle=, XF86AudioRaiseVolume, exec, wpctl set-volume -l 1 @DEFAULT_AUDIO_SINK@ 5%+ # [hidden]
bindle=, XF86AudioLowerVolume, exec, wpctl set-volume @DEFAULT_AUDIO_SINK@ 5%- # [hidden]

# Uncomment these if you can't get AGS to work
#bindle=, XF86MonBrightnessUp, exec, brightnessctl set '12.75+'
#bindle=, XF86MonBrightnessDown, exec, brightnessctl set '12.75-'

=======
>>>>>>> 7e46e40e
#!
##! Shell
# These absolutely need to be on top, or they won't work consistently
bindid = Super, Super_L, Toggle overview, global, quickshell:overviewToggleRelease # Toggle overview/launcher
bind = Super, Super_L, exec, qs ipc call TEST_ALIVE || pkill fuzzel || fuzzel # [hidden] Launcher (fallback)
binditn = Super, catchall, global, quickshell:overviewToggleReleaseInterrupt # [hidden]
bind = Ctrl, Super_L, global, quickshell:overviewToggleReleaseInterrupt # [hidden]
bind = Super, mouse:272, global, quickshell:overviewToggleReleaseInterrupt # [hidden]
bind = Super, mouse:273, global, quickshell:overviewToggleReleaseInterrupt # [hidden]
bind = Super, mouse:274, global, quickshell:overviewToggleReleaseInterrupt # [hidden]
bind = Super, mouse:275, global, quickshell:overviewToggleReleaseInterrupt # [hidden]
bind = Super, mouse:276, global, quickshell:overviewToggleReleaseInterrupt # [hidden]
bind = Super, mouse:277, global, quickshell:overviewToggleReleaseInterrupt # [hidden]
bind = Super, mouse_up,  global, quickshell:overviewToggleReleaseInterrupt # [hidden]
bind = Super, mouse_down,global, quickshell:overviewToggleReleaseInterrupt # [hidden]

bindit = ,Super_L, global, quickshell:workspaceNumber # [hidden]
bindd = Super, V, Clipboard history >> clipboard, global, quickshell:overviewClipboardToggle # Clipboard history >> clipboard
bindd = Super, Period, Emoji >> clipboard, global, quickshell:overviewEmojiToggle # Emoji >> clipboard
bindd = Super, Tab, Toggle overview, global, quickshell:overviewToggle # [hidden] Toggle overview/launcher (alt)
bindd = Super, A, Toggle left sidebar, global, quickshell:sidebarLeftToggle # Toggle left sidebar
bind = Super+Alt, A, global, quickshell:sidebarLeftToggleDetach # [hidden]
bind = Super, B, global, quickshell:sidebarLeftToggle # [hidden]
bind = Super, O, global, quickshell:sidebarLeftToggle # [hidden]
bindd = Super, N, Toggle right sidebar, global, quickshell:sidebarRightToggle # Toggle right sidebar
bindd = Super, Slash, Toggle cheatsheet, global, quickshell:cheatsheetToggle # Toggle cheatsheet
bindd = Super, K, Toggle on-screen keyboard, global, quickshell:oskToggle # Toggle on-screen keyboard
bindd = Super, M, Toggle media controls, global, quickshell:mediaControlsToggle # Toggle media controls
bindd = Ctrl+Alt, Delete, Toggle session menu, global, quickshell:sessionToggle # Toggle session menu
bind = Ctrl+Alt, Delete, exec, qs ipc call TEST_ALIVE || pkill wlogout || wlogout -p layer-shell # [hidden] Session menu (fallback)
bind = Shift+Super+Alt, Slash, exec, qs -p ~/.config/quickshell/welcome.qml # [hidden] Launch welcome app

bindle=, XF86MonBrightnessUp, exec, qs ipc call brightness increment || agsv1 run-js 'brightness.screen_value += 0.05; indicator.popup(1);' # [hidden]
bindle=, XF86MonBrightnessDown, exec, qs ipc call brightness decrement || agsv1 run-js 'brightness.screen_value -= 0.05; indicator.popup(1);' # [hidden]
bindle=, XF86AudioRaiseVolume, exec, wpctl set-volume -l 1 @DEFAULT_AUDIO_SINK@ 2%+ # [hidden]
bindle=, XF86AudioLowerVolume, exec, wpctl set-volume @DEFAULT_AUDIO_SINK@ 2%- # [hidden]

bindl = ,XF86AudioMute, exec, wpctl set-mute @DEFAULT_SINK@ toggle # [hidden]
bindld = Super+Shift,M, Toggle mute, exec, wpctl set-mute @DEFAULT_SINK@ toggle # [hidden]
bindl = Alt ,XF86AudioMute, exec, wpctl set-mute @DEFAULT_SOURCE@ toggle # [hidden]
bindl = ,XF86AudioMicMute, exec, wpctl set-mute @DEFAULT_SOURCE@ toggle # [hidden]
bindld = Super+Alt,M, Toggle mic, exec, wpctl set-mute @DEFAULT_SOURCE@ toggle # [hidden]
bindd = Ctrl+Super, T, Change wallpaper, exec, ~/.config/quickshell/scripts/colors/switchwall.sh # Change wallpaper
bind = Ctrl+Super, R, exec, killall ags agsv1 gjs ydotool qs quickshell; qs & # Restart widgets

<<<<<<< HEAD
bind = Super, T, exec, kitty # Launch foot (terminal)
bind = , Super, exec, true # Open app launcher
bind = Ctrl+Super, T, exec, ~/.config/ags/scripts/color_generation/switchwall.sh # Change wallpaper
##! Actions
# Screenshot, Record, OCR, Color picker, Clipboard history
bind = Super, V, exec, pkill fuzzel || cliphist list | fuzzel  --match-mode fzf  --dmenu | cliphist decode | wl-copy # Clipboard history >> clipboard
bind = Super, Period, exec, pkill fuzzel || ~/.local/bin/fuzzel-emoji # Pick emoji >> clipboard
bind = Ctrl+Shift+Alt, Delete, exec, pkill wlogout || wlogout -p layer-shell # [hidden]
bind = Super+Shift, S, exec, ~/.config/ags/scripts/grimblast.sh --freeze copy area # Screen snip
bind = Super+Shift+Alt, S, exec, grim -g "$(slurp)" - | swappy -f - # Screen snip >> edit
=======
##! Utilities
# Screenshot, Record, OCR, Color picker, Clipboard history
bindd = Super, V, Copy clipboard history entry, exec, qs ipc call TEST_ALIVE || pkill fuzzel || cliphist list | fuzzel --match-mode fzf --dmenu | cliphist decode | wl-copy # [hidden] Clipboard history >> clipboard (fallback)
bindd = Super, Period, Copy an emoji, exec, qs ipc call TEST_ALIVE || pkill fuzzel || ~/.config/hypr/hyprland/scripts/fuzzel-emoji.sh copy # [hidden] Emoji >> clipboard (fallback)
bindd = Super+Shift, S, Screen snip, exec, pidof slurp || hyprshot --freeze --clipboard-only --mode region --silent # Screen snip >> clipboard
bindd = Super+Shift+Alt, S, Screen snip and annotate, exec, pidof slurp || grim -g "$(slurp)" - | ksnip -e - # Screen snip and annotate
>>>>>>> 7e46e40e
# OCR
bindd = Super+Shift, T, Character recognition,exec,grim -g "$(slurp $SLURP_ARGS)" "tmp.png" && tesseract "tmp.png" - | wl-copy && rm "tmp.png" # [hidden]
# Color picker
bindd = Super+Shift, C, Color picker, exec, hyprpicker -a # Pick color (Hex) >> clipboard
# Fullscreen screenshot
bindld = ,Print, Screenshot >> clipboard ,exec,grim - | wl-copy # Screenshot >> clipboard
bindld = Ctrl,Print, Screenshot >> clipboard & save, exec, mkdir -p $(xdg-user-dir PICTURES)/Screenshots && grim $(xdg-user-dir PICTURES)/Screenshots/Screenshot_"$(date '+%Y-%m-%d_%H.%M.%S')".png # Screenshot >> clipboard & file
# Recording stuff
<<<<<<< HEAD
bind = Super+Alt, R, exec, ~/.config/ags/scripts/record-script.sh # Record region (no sound)
bind = Ctrl+Alt, R, exec, ~/.config/ags/scripts/record-script.sh --fullscreen # [hidden] Record screen (no sound)
bind = Super+Shift+Alt, R, exec, ~/.config/ags/scripts/record-script.sh --fullscreen-sound # Record screen (with sound)
##! Session
bind = Super, L, exec, blazinlock -es # Lock
bind = Super+Shift, L, exec, blazinlock -ew # [hidden]
bind = Ctrl+Super, L, exec, agsv1 run-js 'lock.lock()' # [hidden]
bindl = Super+Shift, L, exec, sleep 0.1 && systemctl suspend || loginctl suspend # Suspend system
bind = Ctrl+Shift+Alt+Super, Delete, exec, systemctl poweroff || loginctl poweroff # [hidden] Power off
=======
bindd = Super+Alt, R, Record region (no sound), exec, ~/.config/hypr/hyprland/scripts/record.sh # Record region (no sound)
bindd = Ctrl+Alt, R, Record screen (no sound), exec, ~/.config/hypr/hyprland/scripts/record.sh --fullscreen # [hidden] Record screen (no sound)
bindd = Super+Shift+Alt, R, Record screen (with sound), exec, ~/.config/hypr/hyprland/scripts/record.sh --fullscreen-sound # Record screen (with sound)
# AI
bindd = Super+Shift+Alt, mouse:273, Generate AI summary for selected text, exec, ~/.config/hypr/hyprland/scripts/ai/primary-buffer-query.sh # AI summary for selected text
>>>>>>> 7e46e40e

#!
##! Window
# Focusing
bindm = Super, mouse:272, movewindow # Move
bindm = Super, mouse:274, movewindow # [hidden]
bindm = Super, mouse:273, resizewindow # Resize
#/# bind = Super, ←/↑/→/↓,, # Focus in direction
bind = Super, Left, movefocus, l # [hidden]
bind = Super, Right, movefocus, r # [hidden]
bind = Super, Up, movefocus, u # [hidden]
bind = Super, Down, movefocus, d # [hidden]
bind = Super, BracketLeft, movefocus, l # [hidden]
bind = Super, BracketRight, movefocus, r # [hidden]
#/# bind = Super+Shift, ←/↑/→/↓,, # Move in direction
bind = Super+Shift, Left, movewindow, l # [hidden]
bind = Super+Shift, Right, movewindow, r # [hidden]
bind = Super+Shift, Up, movewindow, u # [hidden]
bind = Super+Shift, Down, movewindow, d # [hidden]
bind = Alt, F4, killactive, # [hidden] Close (Windows)
bind = Super, Q, killactive, # Close
bind = Super+Shift+Alt, Q, exec, hyprctl kill # Forcefully zap a window


# Window split ratio
#/# binde = Super, ;/',, # Adjust split ratio
binde = Super, Semicolon, splitratio, -0.1 # [hidden]
binde = Super, Apostrophe, splitratio, +0.1 # [hidden]
# Positioning mode
bind = Super+Alt, Space, togglefloating, # Float/Tile
bind = Super, D, fullscreen, 1 # Maximize
bind = Super, F, fullscreen, 0 # Fullscreen
bind = Super+Alt, F, fullscreenstate, 0 3 # Fullscreen spoof
bind = Super, P, pin # Pin

#/# bind = Super+Alt, Hash,, # Send to workspace # (1, 2, 3,...)
bind = Super+Alt, 1, exec, ~/.config/hypr/hyprland/scripts/workspace_action.sh movetoworkspacesilent 1 # [hidden]
bind = Super+Alt, 2, exec, ~/.config/hypr/hyprland/scripts/workspace_action.sh movetoworkspacesilent 2 # [hidden]
bind = Super+Alt, 3, exec, ~/.config/hypr/hyprland/scripts/workspace_action.sh movetoworkspacesilent 3 # [hidden]
bind = Super+Alt, 4, exec, ~/.config/hypr/hyprland/scripts/workspace_action.sh movetoworkspacesilent 4 # [hidden]
bind = Super+Alt, 5, exec, ~/.config/hypr/hyprland/scripts/workspace_action.sh movetoworkspacesilent 5 # [hidden]
bind = Super+Alt, 6, exec, ~/.config/hypr/hyprland/scripts/workspace_action.sh movetoworkspacesilent 6 # [hidden]
bind = Super+Alt, 7, exec, ~/.config/hypr/hyprland/scripts/workspace_action.sh movetoworkspacesilent 7 # [hidden]
bind = Super+Alt, 8, exec, ~/.config/hypr/hyprland/scripts/workspace_action.sh movetoworkspacesilent 8 # [hidden]
bind = Super+Alt, 9, exec, ~/.config/hypr/hyprland/scripts/workspace_action.sh movetoworkspacesilent 9 # [hidden]
bind = Super+Alt, 0, exec, ~/.config/hypr/hyprland/scripts/workspace_action.sh movetoworkspacesilent 10 # [hidden]

# #/# bind = Super+Shift, Scroll ↑/↓,, # Send to workspace left/right
bind = Super+Shift, mouse_down, movetoworkspace, r-1 # [hidden]
bind = Super+Shift, mouse_up, movetoworkspace, r+1 # [hidden]
bind = Super+Alt, mouse_down, movetoworkspace, -1 # [hidden]
bind = Super+Alt, mouse_up, movetoworkspace, +1 # [hidden]

#/# bind = Super+Shift, Page_↑/↓,, # Send to workspace left/right
bind = Super+Alt, Page_Down, movetoworkspace, +1 # [hidden]
bind = Super+Alt, Page_Up, movetoworkspace, -1 # [hidden]
bind = Super+Shift, Page_Down, movetoworkspace, r+1  # [hidden]
bind = Super+Shift, Page_Up, movetoworkspace, r-1  # [hidden]
bind = Ctrl+Super+Shift, Right, movetoworkspace, r+1 # [hidden]
bind = Ctrl+Super+Shift, Left, movetoworkspace, r-1 # [hidden]

bind = Super+Alt, S, movetoworkspacesilent, special # Send to scratchpad

bind = Ctrl+Super, S, togglespecialworkspace, # [hidden]
bind = Alt, Tab, cyclenext # [hidden] sus keybind
bind = Alt, Tab, bringactivetotop, # [hidden] bring it to the top

##! Workspace
# Switching
#/# bind = Super, Hash,, # Focus workspace # (1, 2, 3,...)
bind = Super, 1, exec, ~/.config/hypr/hyprland/scripts/workspace_action.sh workspace 1 # [hidden]
bind = Super, 2, exec, ~/.config/hypr/hyprland/scripts/workspace_action.sh workspace 2 # [hidden]
bind = Super, 3, exec, ~/.config/hypr/hyprland/scripts/workspace_action.sh workspace 3 # [hidden]
bind = Super, 4, exec, ~/.config/hypr/hyprland/scripts/workspace_action.sh workspace 4 # [hidden]
bind = Super, 5, exec, ~/.config/hypr/hyprland/scripts/workspace_action.sh workspace 5 # [hidden]
bind = Super, 6, exec, ~/.config/hypr/hyprland/scripts/workspace_action.sh workspace 6 # [hidden]
bind = Super, 7, exec, ~/.config/hypr/hyprland/scripts/workspace_action.sh workspace 7 # [hidden]
bind = Super, 8, exec, ~/.config/hypr/hyprland/scripts/workspace_action.sh workspace 8 # [hidden]
bind = Super, 9, exec, ~/.config/hypr/hyprland/scripts/workspace_action.sh workspace 9 # [hidden]
bind = Super, 0, exec, ~/.config/hypr/hyprland/scripts/workspace_action.sh workspace 10 # [hidden]

#/# bind = Ctrl+Super, ←/→,, # Focus left/right
bind = Ctrl+Super, Right, workspace, r+1 # [hidden]
bind = Ctrl+Super, Left, workspace, r-1 # [hidden]
#/# bind = Ctrl+Super+Alt, ←/→,, # [hidden] Focus busy left/right
bind = Ctrl+Super+Alt, Right, workspace, m+1 # [hidden]
bind = Ctrl+Super+Alt, Left, workspace, m-1 # [hidden]
#/# bind = Super, Page_↑/↓,, # Focus left/right
bind = Super, Page_Down, workspace, +1 # [hidden]
bind = Super, Page_Up, workspace, -1 # [hidden]
bind = Ctrl+Super, Page_Down, workspace, r+1 # [hidden]
bind = Ctrl+Super, Page_Up, workspace, r-1 # [hidden]
#/# bind = Super, Scroll ↑/↓,, # Focus left/right
bind = Super, mouse_up, workspace, +1 # [hidden]
bind = Super, mouse_down, workspace, -1 # [hidden]
bind = Ctrl+Super, mouse_up, workspace, r+1 # [hidden]
bind = Ctrl+Super, mouse_down, workspace, r-1 # [hidden]
## Special
bind = Super, S, togglespecialworkspace, # Toggle scratchpad
bind = Super, mouse:275, togglespecialworkspace, # [hidden]
bind = Ctrl+Super, BracketLeft, workspace, -1 # [hidden]
bind = Ctrl+Super, BracketRight, workspace, +1 # [hidden]
bind = Ctrl+Super, Up, workspace, r-5 # [hidden]
bind = Ctrl+Super, Down, workspace, r+5 # [hidden]

#!
# Testing
bind = Super+Alt, f11, exec, bash -c 'RANDOM_IMAGE=$(find ~/Pictures -type f | grep -v -i "nipple" | grep -v -i "pussy" | shuf -n 1); ACTION=$(notify-send "Test notification with body image" "This notification should contain your user account <b>image</b> and <a href=\"https://discord.com/app\">Discord</a> <b>icon</b>. Oh and here is a random image in your Pictures folder: <img src=\"$RANDOM_IMAGE\" alt=\"Testing image\"/>" -a "Hyprland keybind" -p -h "string:image-path:/var/lib/AccountsService/icons/$USER" -t 6000 -i "discord" -A "openImage=Open profile image" -A "action2=Open the random image" -A "action3=Useless button"); [[ $ACTION == *openImage ]] && xdg-open "/var/lib/AccountsService/icons/$USER"; [[ $ACTION == *action2 ]] && xdg-open \"$RANDOM_IMAGE\"' # [hidden]
bind = Super+Alt, f12, exec, bash -c 'RANDOM_IMAGE=$(find ~/Pictures -type f | grep -v -i "nipple" | grep -v -i "pussy" | shuf -n 1); ACTION=$(notify-send "Test notification" "This notification should contain a random image in your <b>Pictures</b> folder and <a href=\"https://discord.com/app\">Discord</a> <b>icon</b>.\n<i>Flick right to dismiss!</i>" -a "Discord (fake)" -p -h "string:image-path:$RANDOM_IMAGE" -t 6000 -i "discord" -A "openImage=Open profile image" -A "action2=Useless button" -A "action3=Cry more"); [[ $ACTION == *openImage ]] && xdg-open "/var/lib/AccountsService/icons/$USER"' # [hidden]
bind = Super+Alt, Equal, exec, notify-send "Urgent notification" "Ah hell no" -u critical -a 'Hyprland keybind' # [hidden]

##! Session
bindd = Super, L, Lock, exec, loginctl lock-session # Lock
bind = Super+Shift, L, exec, loginctl lock-session # [hidden]
bindld = Super+Shift, L, Suspend system, exec, sleep 0.1 && systemctl suspend || loginctl suspend # Sleep
bindd = Ctrl+Shift+Alt+Super, Delete, Shutdown, exec, systemctl poweroff || loginctl poweroff # [hidden] Power off

##! Screen
# Zoom
binde = Super, Minus, exec, ~/.config/hypr/hyprland/scripts/zoom.sh decrease 0.1 # Zoom out
binde = Super, Equal, exec, ~/.config/hypr/hyprland/scripts/zoom.sh increase 0.1 # Zoom in

##! Media
bindl= Super+Shift, N, exec, playerctl next || playerctl position `bc <<< "100 * $(playerctl metadata mpris:length) / 1000000 / 100"` # Next track
bindl= ,XF86AudioNext, exec, playerctl next || playerctl position `bc <<< "100 * $(playerctl metadata mpris:length) / 1000000 / 100"` # [hidden]
bindl= ,XF86AudioPrev, exec, playerctl previous # [hidden]
bind = Super+Shift+Alt, mouse:275, exec, playerctl previous # [hidden]
bind = Super+Shift+Alt, mouse:276, exec, playerctl next || playerctl position `bc <<< "100 * $(playerctl metadata mpris:length) / 1000000 / 100"` # [hidden]
bindl= Super+Shift, B, exec, playerctl previous # Previous track
bindl= Super+Shift, P, exec, playerctl play-pause # Play/pause media
bindl= ,XF86AudioPlay, exec, playerctl play-pause # [hidden]

bindl = , switch:off:55a165461420, exec, hyprctl keyword monitor "eDP-1, disable"
bindl = , switch:on:55a165461420, exec, hyprctl keyword monitor "eDP-1, enable"


##! Apps
<<<<<<< HEAD
bind = Super, T, exec, # Launch foot (terminal)
bind = Super, Z, exec, Zed # Launch Zed (editor)
bind = Super, C, exec, code # Launch VSCode (editor)
bind = Super, E, exec, nautilus --new-window # Launch Nautilus (file manager)
bind = Super+Alt, E, exec, thunar # [hidden]
bind = Super, W, exec, google-chrome-stable || firefox # [hidden] Let's not give people (more) reason to shit on my rice
bind = Ctrl+Super, W, exec, firefox # Launch Firefox (browser)
bind = Super, X, exec, gnome-text-editor --new-window # Launch GNOME Text Editor
bind = Super+Shift, W, exec, wps # Launch WPS Office
bind = Super, I, exec, XDG_CURRENT_DESKTOP="gnome" gnome-control-center # Launch GNOME Spreviousettings
bind = Ctrl+Super, V, exec, pavucontrol # Launch pavucontrol (volume mixer)
bind = Ctrl+Super+Shift, V, exec, easyeffects # Launch EasyEffects (equalizer & other audio effects)
bind = Ctrl+Shift, Escape, exec, gnome-system-monitor # Launch GNOME System monitor
bind = Ctrl+Super, Slash, exec, pkill anyrun || anyrun # Toggle fallback launcher: anyrun
bind = Super+Alt, Slash, exec, pkill fuzzel || fuzzel # Toggle fallback launcher: fuzzel

# Cursed stuff
## Make window not amogus large
bind = Ctrl+Super, Backslash, resizeactive, exact 640 480 # [hidden]
bind = Ctrl+Super, E, exec, random-wallpaper
=======
bind = Super, Return, exec, ~/.config/hypr/hyprland/scripts/launch_first_available.sh "kitty -1" "foot" "alacritty" "wezterm" "konsole" "kgx" "uxterm" "xterm" # Terminal
bind = Super, T, exec, ~/.config/hypr/hyprland/scripts/launch_first_available.sh "kitty -1" "foot" "alacritty" "wezterm" "konsole" "kgx" "uxterm" "xterm" # [hidden] Kitty (terminal) (alt)
bind = Ctrl+Alt, T, exec, ~/.config/hypr/hyprland/scripts/launch_first_available.sh "kitty -1" "foot" "alacritty" "wezterm" "konsole" "kgx" "uxterm" "xterm" # [hidden] Kitty (for Ubuntu people)
bind = Super, E, exec, ~/.config/hypr/hyprland/scripts/launch_first_available.sh "dolphin" "nautilus" "nemo" "thunar" "kitty -1 fish -c yazi" # File manager
bind = Super, W, exec, ~/.config/hypr/hyprland/scripts/launch_first_available.sh "zen-browser" "firefox" "brave" "chromium" "google-chrome-stable" "microsoft-edge-stable" "opera" # Browser
bind = Super, C, exec, ~/.config/hypr/hyprland/scripts/launch_first_available.sh "code" "codium" "zed" "kate" "gnome-text-editor" "emacs" "command -v nvim && kitty -1 nvim" # Code editor
bind = Super+Shift, W, exec, ~/.config/hypr/hyprland/scripts/launch_first_available.sh "wps" "onlyoffice-desktopeditors" # Office software
bind = Super, X, exec, ~/.config/hypr/hyprland/scripts/launch_first_available.sh "kate" "gnome-text-editor" "emacs" # Text editor
bind = Ctrl+Super, V, exec, ~/.config/hypr/hyprland/scripts/launch_first_available.sh "pavucontrol-qt" "pavucontrol" # Volume mixer
bind = Super, I, exec, XDG_CURRENT_DESKTOP=gnome ~/.config/hypr/hyprland/scripts/launch_first_available.sh "qs -p ~/.config/quickshell/settings.qml" "systemsettings" "gnome-control-center" "better-control" # Settings app
bind = Ctrl+Shift, Escape, exec, ~/.config/hypr/hyprland/scripts/launch_first_available.sh "gnome-system-monitor" "plasma-systemmonitzor --page-name Processes" "command -v btop && kitty -1 fish -c btop" # System monitor

# Cursed stuff
## Make window not amogus large
bind = Ctrl+Super, Backslash, resizeactive, exact 640 480 # [hidden]
>>>>>>> 7e46e40e
<|MERGE_RESOLUTION|>--- conflicted
+++ resolved
@@ -1,22 +1,6 @@
 # Lines ending with `# [hidden]` won't be shown on cheatsheet
 # Lines starting with #! are section headings
 
-<<<<<<< HEAD
-bindl = Alt ,XF86AudioMute, exec, wpctl set-mute @DEFAULT_SOURCE@ toggle # [hidden]
-bindl = Super ,XF86AudioMute, exec, wpctl set-mute @DEFAULT_SOURCE@ toggle # [hidden]
-bindl = ,XF86AudioMute, exec, wpctl set-volume @DEFAULT_AUDIO_SINK@ 0% # [hidden]
-bindl = Super+Shift,M, exec, wpctl set-volume @DEFAULT_AUDIO_SINK@ 0% # [hidden]
-bindl = Ctrl+Super,U, exec, wpctl set-volume -l 1 @DEFAULT_AUDIO_SINK@ 5%+ # [hidden]
-bindl = Ctrl+Super,I, exec, wpctl set-volume -l 1 @DEFAULT_AUDIO_SINK@ 5%- # [hidden]
-bindle=, XF86AudioRaiseVolume, exec, wpctl set-volume -l 1 @DEFAULT_AUDIO_SINK@ 5%+ # [hidden]
-bindle=, XF86AudioLowerVolume, exec, wpctl set-volume @DEFAULT_AUDIO_SINK@ 5%- # [hidden]
-
-# Uncomment these if you can't get AGS to work
-#bindle=, XF86MonBrightnessUp, exec, brightnessctl set '12.75+'
-#bindle=, XF86MonBrightnessDown, exec, brightnessctl set '12.75-'
-
-=======
->>>>>>> 7e46e40e
 #!
 ##! Shell
 # These absolutely need to be on top, or they won't work consistently
@@ -62,25 +46,12 @@
 bindd = Ctrl+Super, T, Change wallpaper, exec, ~/.config/quickshell/scripts/colors/switchwall.sh # Change wallpaper
 bind = Ctrl+Super, R, exec, killall ags agsv1 gjs ydotool qs quickshell; qs & # Restart widgets
 
-<<<<<<< HEAD
-bind = Super, T, exec, kitty # Launch foot (terminal)
-bind = , Super, exec, true # Open app launcher
-bind = Ctrl+Super, T, exec, ~/.config/ags/scripts/color_generation/switchwall.sh # Change wallpaper
-##! Actions
-# Screenshot, Record, OCR, Color picker, Clipboard history
-bind = Super, V, exec, pkill fuzzel || cliphist list | fuzzel  --match-mode fzf  --dmenu | cliphist decode | wl-copy # Clipboard history >> clipboard
-bind = Super, Period, exec, pkill fuzzel || ~/.local/bin/fuzzel-emoji # Pick emoji >> clipboard
-bind = Ctrl+Shift+Alt, Delete, exec, pkill wlogout || wlogout -p layer-shell # [hidden]
-bind = Super+Shift, S, exec, ~/.config/ags/scripts/grimblast.sh --freeze copy area # Screen snip
-bind = Super+Shift+Alt, S, exec, grim -g "$(slurp)" - | swappy -f - # Screen snip >> edit
-=======
 ##! Utilities
 # Screenshot, Record, OCR, Color picker, Clipboard history
 bindd = Super, V, Copy clipboard history entry, exec, qs ipc call TEST_ALIVE || pkill fuzzel || cliphist list | fuzzel --match-mode fzf --dmenu | cliphist decode | wl-copy # [hidden] Clipboard history >> clipboard (fallback)
 bindd = Super, Period, Copy an emoji, exec, qs ipc call TEST_ALIVE || pkill fuzzel || ~/.config/hypr/hyprland/scripts/fuzzel-emoji.sh copy # [hidden] Emoji >> clipboard (fallback)
 bindd = Super+Shift, S, Screen snip, exec, pidof slurp || hyprshot --freeze --clipboard-only --mode region --silent # Screen snip >> clipboard
 bindd = Super+Shift+Alt, S, Screen snip and annotate, exec, pidof slurp || grim -g "$(slurp)" - | ksnip -e - # Screen snip and annotate
->>>>>>> 7e46e40e
 # OCR
 bindd = Super+Shift, T, Character recognition,exec,grim -g "$(slurp $SLURP_ARGS)" "tmp.png" && tesseract "tmp.png" - | wl-copy && rm "tmp.png" # [hidden]
 # Color picker
@@ -89,23 +60,11 @@
 bindld = ,Print, Screenshot >> clipboard ,exec,grim - | wl-copy # Screenshot >> clipboard
 bindld = Ctrl,Print, Screenshot >> clipboard & save, exec, mkdir -p $(xdg-user-dir PICTURES)/Screenshots && grim $(xdg-user-dir PICTURES)/Screenshots/Screenshot_"$(date '+%Y-%m-%d_%H.%M.%S')".png # Screenshot >> clipboard & file
 # Recording stuff
-<<<<<<< HEAD
-bind = Super+Alt, R, exec, ~/.config/ags/scripts/record-script.sh # Record region (no sound)
-bind = Ctrl+Alt, R, exec, ~/.config/ags/scripts/record-script.sh --fullscreen # [hidden] Record screen (no sound)
-bind = Super+Shift+Alt, R, exec, ~/.config/ags/scripts/record-script.sh --fullscreen-sound # Record screen (with sound)
-##! Session
-bind = Super, L, exec, blazinlock -es # Lock
-bind = Super+Shift, L, exec, blazinlock -ew # [hidden]
-bind = Ctrl+Super, L, exec, agsv1 run-js 'lock.lock()' # [hidden]
-bindl = Super+Shift, L, exec, sleep 0.1 && systemctl suspend || loginctl suspend # Suspend system
-bind = Ctrl+Shift+Alt+Super, Delete, exec, systemctl poweroff || loginctl poweroff # [hidden] Power off
-=======
 bindd = Super+Alt, R, Record region (no sound), exec, ~/.config/hypr/hyprland/scripts/record.sh # Record region (no sound)
 bindd = Ctrl+Alt, R, Record screen (no sound), exec, ~/.config/hypr/hyprland/scripts/record.sh --fullscreen # [hidden] Record screen (no sound)
 bindd = Super+Shift+Alt, R, Record screen (with sound), exec, ~/.config/hypr/hyprland/scripts/record.sh --fullscreen-sound # Record screen (with sound)
 # AI
 bindd = Super+Shift+Alt, mouse:273, Generate AI summary for selected text, exec, ~/.config/hypr/hyprland/scripts/ai/primary-buffer-query.sh # AI summary for selected text
->>>>>>> 7e46e40e
 
 #!
 ##! Window
@@ -243,28 +202,6 @@
 
 
 ##! Apps
-<<<<<<< HEAD
-bind = Super, T, exec, # Launch foot (terminal)
-bind = Super, Z, exec, Zed # Launch Zed (editor)
-bind = Super, C, exec, code # Launch VSCode (editor)
-bind = Super, E, exec, nautilus --new-window # Launch Nautilus (file manager)
-bind = Super+Alt, E, exec, thunar # [hidden]
-bind = Super, W, exec, google-chrome-stable || firefox # [hidden] Let's not give people (more) reason to shit on my rice
-bind = Ctrl+Super, W, exec, firefox # Launch Firefox (browser)
-bind = Super, X, exec, gnome-text-editor --new-window # Launch GNOME Text Editor
-bind = Super+Shift, W, exec, wps # Launch WPS Office
-bind = Super, I, exec, XDG_CURRENT_DESKTOP="gnome" gnome-control-center # Launch GNOME Spreviousettings
-bind = Ctrl+Super, V, exec, pavucontrol # Launch pavucontrol (volume mixer)
-bind = Ctrl+Super+Shift, V, exec, easyeffects # Launch EasyEffects (equalizer & other audio effects)
-bind = Ctrl+Shift, Escape, exec, gnome-system-monitor # Launch GNOME System monitor
-bind = Ctrl+Super, Slash, exec, pkill anyrun || anyrun # Toggle fallback launcher: anyrun
-bind = Super+Alt, Slash, exec, pkill fuzzel || fuzzel # Toggle fallback launcher: fuzzel
-
-# Cursed stuff
-## Make window not amogus large
-bind = Ctrl+Super, Backslash, resizeactive, exact 640 480 # [hidden]
-bind = Ctrl+Super, E, exec, random-wallpaper
-=======
 bind = Super, Return, exec, ~/.config/hypr/hyprland/scripts/launch_first_available.sh "kitty -1" "foot" "alacritty" "wezterm" "konsole" "kgx" "uxterm" "xterm" # Terminal
 bind = Super, T, exec, ~/.config/hypr/hyprland/scripts/launch_first_available.sh "kitty -1" "foot" "alacritty" "wezterm" "konsole" "kgx" "uxterm" "xterm" # [hidden] Kitty (terminal) (alt)
 bind = Ctrl+Alt, T, exec, ~/.config/hypr/hyprland/scripts/launch_first_available.sh "kitty -1" "foot" "alacritty" "wezterm" "konsole" "kgx" "uxterm" "xterm" # [hidden] Kitty (for Ubuntu people)
@@ -280,4 +217,4 @@
 # Cursed stuff
 ## Make window not amogus large
 bind = Ctrl+Super, Backslash, resizeactive, exact 640 480 # [hidden]
->>>>>>> 7e46e40e
+bind = Ctrl+Super, E, exec, random-wallpaper