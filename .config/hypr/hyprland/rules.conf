--- conflicted
+++ resolved
@@ -1,44 +1,4 @@
 # ######## Window rules ########
-<<<<<<< HEAD
-windowrule = noblur,.*
-windowrule = opacity 0.89 override 0.89 override, .* # Applies transparency to EVERY WINDOWs
-windowrule = opacity 1 override 1 override,title:(.*)(YouTube)(.*)$
-windowrule = float, ^(blueberry.py)$
-windowrule = float, ^(steam)$
-windowrule = float, ^(guifetch)$ # FlafyDev/guifetch
-windowrulev2 = tile, class:(dev.warp.Warp)
-windowrulev2 = float, title:^([Pp]icture[-\s]?[Ii]n[-\s]?[Pp]icture)(.*)$
-windowrule = center, title:^(Open File)(.*)$
-windowrule = center, title:^(Select a File)(.*)$
-windowrule = center, title:^(Choose wallpaper)(.*)$
-windowrule = center, title:^(Open Folder)(.*)$
-windowrule = center, title:^(Save As)(.*)$
-windowrule = center, title:^(Library)(.*)$
-windowrule = center, title:^(File Upload)(.*)$
-
-# Picture-in-Picture
-windowrulev2 = keepaspectratio, title:^(Picture(-| )in(-| )[Pp]icture)$
-windowrulev2 = move 73% 72%,title:^(Picture(-| )in(-| )[Pp]icture)$
-windowrulev2 = size 25%, title:^(Picture(-| )in(-| )[Pp]icture)$
-windowrulev2 = float, title:^(Picture(-| )in(-| )[Pp]icture)$
-windowrulev2 = pin, title:^(Picture(-| )in(-| )[Pp]icture)$
-
-# Dialogs
-windowrule=float,title:^(Open File)(.*)$
-windowrule=float,title:^(Select a File)(.*)$
-windowrule=float,title:^(Choose wallpaper)(.*)$
-windowrule=float,title:^(Open Folder)(.*)$
-windowrule=float,title:^(Save As)(.*)$
-windowrule=float,title:^(Library)(.*)$
-windowrule=float,title:^(File Upload)(.*)$
-
-# Tearing
-windowrule=immediate,.*\.exe
-windowrulev2=immediate,class:(steam_app)
-
-# No shadow for tiled windows
-windowrulev2 = noshadow,floating:0
-=======
 
 # General rule – disable blur for all windows.
 # (Using "class:.*" as a catch-all field since at least one field is required)
@@ -136,7 +96,6 @@
 
 # ######## Workspace rules ########
 # workspace = special:special, gapsout:30
->>>>>>> 4bf72a6f
 
 # ######## Layer rules ########
 layerrule = xray 1, .*
@@ -170,20 +129,6 @@
 layerrule = ignorealpha 0.6, dock[0-9]*
 layerrule = blur, indicator.*
 layerrule = ignorealpha 0.6, indicator.*
-<<<<<<< HEAD
-layerrule = blur, overview
-layerrule = ignorealpha 0.6, overview
-layerrule = blur, cheatsheet
-layerrule = ignorealpha 0.6, cheatsheet
-layerrule = blur, sideright
-layerrule = ignorealpha 0.6, sideright
-layerrule = blur, sideleft
-layerrule = ignorealpha 0.6, sideleft
-layerrule = blur, indicator*
-layerrule = ignorealpha 0.6, indicator*
-layerrule = blur, osk
-layerrule = ignorealpha 0.6, osk
-=======
 layerrule = blur, overview[0-9]*
 layerrule = ignorealpha 0.6, overview[0-9]*
 layerrule = blur, cheatsheet[0-9]*
@@ -226,4 +171,3 @@
 layerrule = blur, shell:notifications
 layerrule = ignorealpha 0.1, shell:notifications
 
->>>>>>> 4bf72a6f
