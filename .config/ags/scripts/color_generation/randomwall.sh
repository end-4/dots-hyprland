#!/usr/bin/env bash
XDG_CONFIG_HOME="${XDG_CONFIG_HOME:-$HOME/.config}"
CONFIG_DIR="$XDG_CONFIG_HOME/ags"
<<<<<<< HEAD
$CONFIG_DIR/scripts/color_generation/switchwall.sh "$(fd . $(xdg-user-dir PICTURES)/wallpapers/ -e .png -e .jpg -e .svg -e .webp | xargs shuf -n1 -e)"
=======
$CONFIG_DIR/scripts/color_generation/switchwall.sh "$(fd . $(xdg-user-dir PICTURES)/Wallpapers/ -e .png -e .jpg -e .svg | xargs shuf -n1 -e)"
>>>>>>> 61a0ec91
<|MERGE_RESOLUTION|>--- conflicted
+++ resolved
@@ -1,8 +1,4 @@
 #!/usr/bin/env bash
 XDG_CONFIG_HOME="${XDG_CONFIG_HOME:-$HOME/.config}"
 CONFIG_DIR="$XDG_CONFIG_HOME/ags"
-<<<<<<< HEAD
-$CONFIG_DIR/scripts/color_generation/switchwall.sh "$(fd . $(xdg-user-dir PICTURES)/wallpapers/ -e .png -e .jpg -e .svg -e .webp | xargs shuf -n1 -e)"
-=======
-$CONFIG_DIR/scripts/color_generation/switchwall.sh "$(fd . $(xdg-user-dir PICTURES)/Wallpapers/ -e .png -e .jpg -e .svg | xargs shuf -n1 -e)"
->>>>>>> 61a0ec91
+$CONFIG_DIR/scripts/color_generation/switchwall.sh "$(fd . $(xdg-user-dir PICTURES)/Wallpapers/ -e .png -e .jpg -e .svg | xargs shuf -n1 -e)"