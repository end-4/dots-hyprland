#!/usr/bin/env bash

<<<<<<< HEAD
term_alpha=100 # Set this to < 100 make all your terminals transparent
=======
term_alpha=80 #Set this to < 100 make all your terminals transparent
# sleep 0 # idk i wanted some delay or colors dont get applied properly
>>>>>>> e703f000
if [ ! -d "$HOME"/.cache/ags/user/generated ]; then
    mkdir -p "$HOME"/.cache/ags/user/generated
fi
cd "$HOME/.config/ags" || exit

colornames=''
colorstrings=''
colorlist=()
colorvalues=()

# wallpath=$(swww query | head -1 | awk -F 'image: ' '{print $2}')
# wallpath_png="$HOME"'/.cache/ags/user/generated/hypr/lockscreen.png'
# convert "$wallpath" "$wallpath_png"
# wallpath_png=$(echo "$wallpath_png" | sed 's/\//\\\//g')
# wallpath_png=$(sed 's/\//\\\\\//g' <<< "$wallpath_png")

transparentize() {
  local hex="$1"
  local alpha="$2"
  local red green blue

  red=$((16#${hex:1:2}))
  green=$((16#${hex:3:2}))
  blue=$((16#${hex:5:2}))

  printf 'rgba(%d, %d, %d, %.2f)\n' "$red" "$green" "$blue" "$alpha"
}

get_light_dark() {
    lightdark=""
    if [ ! -f "$HOME"/.cache/ags/user/colormode.txt ]; then
        echo "" > "$HOME"/.cache/ags/user/colormode.txt
    else
        lightdark=$(sed -n '1p' "$HOME/.cache/ags/user/colormode.txt")
    fi
    echo "$lightdark"
}

apply_fuzzel() {
    # Check if scripts/templates/fuzzel/fuzzel.ini exists
    if [ ! -f "scripts/templates/fuzzel/fuzzel.ini" ]; then
        echo "Template file not found for Fuzzel. Skipping that."
        return
    fi
    # Copy template
    mkdir -p "$HOME"/.cache/ags/user/generated/fuzzel
    cp "scripts/templates/fuzzel/fuzzel.ini" "$HOME"/.cache/ags/user/generated/fuzzel/fuzzel.ini
    # Apply colors
    for i in "${!colorlist[@]}"; do
        sed -i "s/{{ ${colorlist[$i]} }}/${colorvalues[$i]#\#}/g" "$HOME"/.cache/ags/user/generated/fuzzel/fuzzel.ini
    done

    cp  "$HOME"/.cache/ags/user/generated/fuzzel/fuzzel.ini "$HOME"/.config/fuzzel/fuzzel.ini
}

apply_term() {
    # Check if terminal escape sequence template exists
    if [ ! -f "scripts/templates/terminal/sequences.txt" ]; then
        echo "Template file not found for Terminal. Skipping that."
        return
    fi
    # Copy template
    mkdir -p "$HOME"/.cache/ags/user/generated/terminal
    cp "scripts/templates/terminal/sequences.txt" "$HOME"/.cache/ags/user/generated/terminal/sequences.txt
    # Apply colors
    for i in "${!colorlist[@]}"; do
        sed -i "s/${colorlist[$i]} #/${colorvalues[$i]#\#}/g" "$HOME"/.cache/ags/user/generated/terminal/sequences.txt
    done

    sed -i "s/\$alpha/$term_alpha/g" "$HOME/.cache/ags/user/generated/terminal/sequences.txt"

    for file in /dev/pts/*; do
      if [[ $file =~ ^/dev/pts/[0-9]+$ ]]; then
        cat "$HOME"/.cache/ags/user/generated/terminal/sequences.txt > "$file"
      fi
    done
}

apply_hyprland() {
    # Check if scripts/templates/hypr/hyprland/colors.conf exists
    if [ ! -f "scripts/templates/hypr/hyprland/colors.conf" ]; then
        echo "Template file not found for Hyprland colors. Skipping that."
        return
    fi
    # Copy template
    mkdir -p "$HOME"/.cache/ags/user/generated/hypr/hyprland
    cp "scripts/templates/hypr/hyprland/colors.conf" "$HOME"/.cache/ags/user/generated/hypr/hyprland/colors.conf
    # Apply colors
    for i in "${!colorlist[@]}"; do
        sed -i "s/{{ ${colorlist[$i]} }}/${colorvalues[$i]#\#}/g" "$HOME"/.cache/ags/user/generated/hypr/hyprland/colors.conf
    done

    cp "$HOME"/.cache/ags/user/generated/hypr/hyprland/colors.conf "$HOME"/.config/hypr/hyprland/colors.conf
}

apply_hyprlock() {
    # Check if scripts/templates/hypr/hyprlock.conf exists
    if [ ! -f "scripts/templates/hypr/hyprlock.conf" ]; then
        echo "Template file not found for hyprlock. Skipping that."
        return
    fi
    # Copy template
    mkdir -p "$HOME"/.cache/ags/user/generated/hypr/
    cp "scripts/templates/hypr/hyprlock.conf" "$HOME"/.cache/ags/user/generated/hypr/hyprlock.conf
    # Apply colors
    # sed -i "s/{{ SWWW_WALL }}/${wallpath_png}/g" "$HOME"/.cache/ags/user/generated/hypr/hyprlock.conf
    for i in "${!colorlist[@]}"; do
        sed -i "s/{{ ${colorlist[$i]} }}/${colorvalues[$i]#\#}/g" "$HOME"/.cache/ags/user/generated/hypr/hyprlock.conf
    done

    cp "$HOME"/.cache/ags/user/generated/hypr/hyprlock.conf "$HOME"/.config/hypr/hyprlock.conf
}

apply_gtk() { # Using gradience-cli
    lightdark=$(get_light_dark)

    # Copy template
    mkdir -p "$HOME"/.cache/ags/user/generated/gradience
    cp "scripts/templates/gradience/preset.json" "$HOME"/.cache/ags/user/generated/gradience/preset.json

    # Apply colors
    for i in "${!colorlist[@]}"; do
        sed -i "s/{{ ${colorlist[$i]} }}/${colorvalues[$i]}/g" "$HOME"/.cache/ags/user/generated/gradience/preset.json
    done

    mkdir -p "$HOME/.config/presets" # create gradience presets folder
    gradience-cli apply -p "$HOME"/.cache/ags/user/generated/gradience/preset.json --gtk both

    # Set light/dark preference
    # And set GTK theme manually as Gradience defaults to light adw-gtk3
    # (which is unreadable when broken when you use dark mode)
    if [ "$lightdark" = "light" ]; then
        gsettings set org.gnome.desktop.interface gtk-theme 'adw-gtk3'
        gsettings set org.gnome.desktop.interface color-scheme 'prefer-light'
    else
        gsettings set org.gnome.desktop.interface gtk-theme adw-gtk3-dark
        gsettings set org.gnome.desktop.interface color-scheme 'prefer-dark'
    fi
}

apply_ags() {
    sass "$HOME"/.config/ags/scss/main.scss "$HOME"/.cache/ags/user/generated/style.css
    ags run-js 'openColorScheme.value = true; Utils.timeout(2000, () => openColorScheme.value = false);'
    ags run-js "App.resetCss(); App.applyCss('${HOME}/.cache/ags/user/generated/style.css');"
}

if [[ "$1" = "--bad-apple" ]]; then
    lightdark=$(get_light_dark)
    cp scripts/color_generation/specials/_material_badapple"${lightdark}".scss scss/_material.scss
    colornames=$(cat scripts/color_generation/specials/_material_badapple"${lightdark}".scss | cut -d: -f1)
    colorstrings=$(cat scripts/color_generation/specials/_material_badapple"${lightdark}".scss | cut -d: -f2 | cut -d ' ' -f2 | cut -d ";" -f1)
    IFS=$'\n'
    colorlist=( $colornames ) # Array of color names
    colorvalues=( $colorstrings ) # Array of color values
else
    colornames=$(cat scss/_material.scss | cut -d: -f1)
    colorstrings=$(cat scss/_material.scss | cut -d: -f2 | cut -d ' ' -f2 | cut -d ";" -f1)
    IFS=$'\n'
    colorlist=( $colornames ) # Array of color names
    colorvalues=( $colorstrings ) # Array of color values
fi

apply_ags &
apply_hyprland &
apply_hyprlock &
apply_gtk &
apply_fuzzel &
apply_term &<|MERGE_RESOLUTION|>--- conflicted
+++ resolved
@@ -1,11 +1,7 @@
 #!/usr/bin/env bash
 
-<<<<<<< HEAD
-term_alpha=100 # Set this to < 100 make all your terminals transparent
-=======
 term_alpha=80 #Set this to < 100 make all your terminals transparent
 # sleep 0 # idk i wanted some delay or colors dont get applied properly
->>>>>>> e703f000
 if [ ! -d "$HOME"/.cache/ags/user/generated ]; then
     mkdir -p "$HOME"/.cache/ags/user/generated
 fi
