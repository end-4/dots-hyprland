--- conflicted
+++ resolved
@@ -150,11 +150,7 @@
 }
 
 apply_ags() {
-<<<<<<< HEAD
-    sassc -I "$STATE_DIR/scss" -I "$CONFIG_DIR/scss/fallback" "$CONFIG_DIR"/scss/main.scss "$CACHE_DIR"/user/generated/style.css
-=======
     ags run-js "handleStyles(false);"
->>>>>>> e5f2cc64
     ags run-js 'openColorScheme.value = true; Utils.timeout(2000, () => openColorScheme.value = false);'
 }
 
