--- conflicted
+++ resolved
@@ -8,16 +8,12 @@
 import Battery from "resource:///com/github/Aylur/ags/service/battery.js";
 import { MaterialIcon } from "../../.commonwidgets/materialicon.js";
 import { AnimatedCircProg } from "../../.commonwidgets/cairo_circularprogress.js";
-<<<<<<< HEAD
 import {
   WWO_CODE,
   WEATHER_SYMBOL,
   NIGHT_WEATHER_SYMBOL,
 } from "../../.commondata/weather.js";
-=======
-import { WWO_CODE, WEATHER_SYMBOL, NIGHT_WEATHER_SYMBOL } from '../../.commondata/weather.js';
-import { setupCursorHover } from '../../.widgetutils/cursorhover.js';
->>>>>>> 5591e596
+import { setupCursorHover } from "../../.widgetutils/cursorhover.js";
 
 const WEATHER_CACHE_FOLDER = `${GLib.get_user_cache_dir()}/ags/weather`;
 Utils.exec(`mkdir -p ${WEATHER_CACHE_FOLDER}`);
@@ -27,7 +23,6 @@
     // Set circular progress value
     circprog.css = `font-size: ${Math.abs(Battery.percent)}px;`;
 
-<<<<<<< HEAD
     circprog.toggleClassName(
       "bar-batt-circprog-low",
       Battery.percent <= userOptions.battery.low
@@ -35,25 +30,14 @@
     circprog.toggleClassName("bar-batt-circprog-full", Battery.charged);
   };
   return AnimatedCircProg({
-    className: "bar-batt-circprog",
+    className: `bar-batt-circprog ${
+      userOptions.appearance.borderless ? "bar-batt-circprog-borderless" : ""
+    }`,
     vpack: "center",
     hpack: "center",
     extraSetup: (self) => self.hook(Battery, _updateProgress),
   });
 };
-=======
-        circprog.toggleClassName('bar-batt-circprog-low', Battery.percent <= userOptions.battery.low);
-        circprog.toggleClassName('bar-batt-circprog-full', Battery.charged);
-    }
-    return AnimatedCircProg({
-        className: `bar-batt-circprog ${userOptions.appearance.borderless ? 'bar-batt-circprog-borderless' : ''}`,
-        vpack: 'center', hpack: 'center',
-        extraSetup: (self) => self
-            .hook(Battery, _updateProgress)
-        ,
-    })
-}
->>>>>>> 5591e596
 
 const time = Variable("", {
   poll: [
@@ -94,16 +78,12 @@
     vpack: "center",
     tooltipText: name,
     onClicked: onClicked,
-<<<<<<< HEAD
-    className: "bar-util-btn icon-material txt-norm",
+    className: `bar-util-btn ${
+      userOptions.appearance.borderless ? "bar-util-btn-borderless" : ""
+    } icon-material txt-norm`,
     label: `${icon}`,
-  });
-=======
-    className: `bar-util-btn ${userOptions.appearance.borderless ? 'bar-util-btn-borderless' : ''} icon-material txt-norm`,
-    label: `${icon}`,
-    setup: setupCursorHover
-})
->>>>>>> 5591e596
+    setup: setupCursorHover,
+  });
 
 const Utilities = () =>
   Box({
@@ -182,7 +162,6 @@
     hpack: "center",
     className: "spacing-h-4 txt-onSurfaceVariant",
     children: [
-<<<<<<< HEAD
       MaterialIcon("device_thermostat", "small"),
       Label({
         label: "Weather",
@@ -260,7 +239,9 @@
     className: "bar-group-margin bar-sides",
     children: [
       Widget.Box({
-        className: "bar-group bar-group-standalone bar-group-pad-system",
+        className: `bar-group${
+          userOptions.appearance.borderless ? "-borderless" : ""
+        } bar-group-standalone bar-group-pad-system`,
         children: [child],
       }),
     ],
@@ -268,16 +249,6 @@
 const BatteryModule = () =>
   Stack({
     transition: "slide_up_down",
-=======
-        Widget.Box({
-            className: `bar-group${userOptions.appearance.borderless ? '-borderless' : ''} bar-group-standalone bar-group-pad-system`,
-            children: [child],
-        }),
-    ]
-});
-const BatteryModule = () => Stack({
-    transition: 'slide_up_down',
->>>>>>> 5591e596
     transitionDuration: userOptions.animations.durationLarge,
     children: {
       laptop: Box({
