const { Gtk } = imports.gi;
import Widget from 'resource:///com/github/Aylur/ags/widget.js';
import Battery from 'resource:///com/github/Aylur/ags/service/battery.js';

import { monitors } from '../.commondata/hyprlanddata.js';
import WindowTitle from "./normal/spaceleft.js";
import Indicators from "./normal/spaceright.js";
import Music from "./normal/music.js";
import System from "./normal/system.js";
import { enableClickthrough } from "../.widgetutils/clickthrough.js";
import { RoundedCorner } from "../.commonwidgets/cairo_roundedcorner.js";
import { currentShellMode } from '../../variables.js';

const NormalOptionalWorkspaces = async () => {
    try {
        return (await import('./normal/workspaces_hyprland.js')).default();
    } catch {
        try {
            return (await import('./normal/workspaces_sway.js')).default();
        } catch {
            return null;
        }
    }
};

const FocusOptionalWorkspaces = async () => {
    try {
        return (await import('./focus/workspaces_hyprland.js')).default();
    } catch {
        try {
            return (await import('./focus/workspaces_sway.js')).default();
        } catch {
            return null;
        }
    }
};

export const Bar = async (monitor = 0) => {
    const SideModule = (children) => Widget.Box({
        className: 'bar-sidemodule',
        children: children,
    });
    const normalBarContent = Widget.CenterBox({
        className: 'bar-bg',
        setup: (self) => {
            const styleContext = self.get_style_context();
            const minHeight = styleContext.get_property('min-height', Gtk.StateFlags.NORMAL);
            // execAsync(['bash', '-c', `hyprctl keyword monitor ,addreserved,${minHeight},0,0,0`]).catch(print);
        },
        startWidget: (await WindowTitle(monitor)),
        centerWidget: Widget.Box({
            className: 'spacing-h-4',
            children: [
                SideModule([Music()]),
                Widget.Box({
                    homogeneous: true,
                    children: [await NormalOptionalWorkspaces()],
                }),
                SideModule([System()]),
            ]
        }),
        endWidget: Indicators(),
    });
    const focusedBarContent = Widget.CenterBox({
        className: 'bar-bg-focus',
        startWidget: Widget.Box({}),
        centerWidget: Widget.Box({
            className: 'spacing-h-4',
            children: [
                SideModule([]),
                Widget.Box({
                    homogeneous: true,
                    children: [await FocusOptionalWorkspaces()],
                }),
                SideModule([]),
            ]
        }),
        endWidget: Widget.Box({}),
        setup: (self) => {
            self.hook(Battery, (self) => {
                if (!Battery.available) return;
                self.toggleClassName('bar-bg-focus-batterylow', Battery.percent <= userOptions.battery.low);
            })
        }
    });
<<<<<<< HEAD
    const shortBarContent = Widget.CenterBox({
        className: 'bar-bg',
        startWidget: (await WindowTitle(monitor)),
        centerWidget: Widget.Box({
            className: 'spacing-h-4',
            children: [
                Widget.Box({
                    homogeneous: true,
                    children: [await NormalOptionalWorkspaces()],
                }),
            ]
        }),
        endWidget: Indicators(),
        setup: (self) => {
            self.hook(Battery, (self) => {
                if(!Battery.available) return;
                self.toggleClassName('bar-bg-batterylow', Battery.percent <= userOptions.battery.low);
            })
        }
    });
=======
    const nothingContent = Widget.Box({
        className: 'bar-bg-nothing',
    })
>>>>>>> 84252be6
    return Widget.Window({
        monitor,
        name: `bar${monitor}`,
        anchor: ['top', 'left', 'right'],
        exclusivity: 'exclusive',
        visible: true,
        child: Widget.Stack({
            homogeneous: false,
            transition: 'slide_up_down',
            transitionDuration: userOptions.animations.durationLarge,
            children: {
                'normal': normalBarContent,
                'focus': focusedBarContent,
<<<<<<< HEAD
                'short': shortBarContent,
            },
            setup: (self) => self.hook(currentShellMode, (self) => {
                let state = currentShellMode.value;
                if (monitors[monitor].width < 1800 && state == 'normal') state = 'short';
                self.shown = state;
=======
                'nothing': nothingContent,
            },
            setup: (self) => self.hook(currentShellMode, (self) => {
                self.shown = currentShellMode.value;

>>>>>>> 84252be6
            })
        }),
    });
}

export const BarCornerTopleft = (monitor = 0) => Widget.Window({
    monitor,
    name: `barcornertl${monitor}`,
    layer: 'top',
    anchor: ['top', 'left'],
    exclusivity: 'normal',
    visible: true,
    child: RoundedCorner('topleft', { className: 'corner', }),
    setup: enableClickthrough,
});
export const BarCornerTopright = (monitor = 0) => Widget.Window({
    monitor,
    name: `barcornertr${monitor}`,
    layer: 'top',
    anchor: ['top', 'right'],
    exclusivity: 'normal',
    visible: true,
    child: RoundedCorner('topright', { className: 'corner', }),
    setup: enableClickthrough,
});<|MERGE_RESOLUTION|>--- conflicted
+++ resolved
@@ -83,7 +83,6 @@
             })
         }
     });
-<<<<<<< HEAD
     const shortBarContent = Widget.CenterBox({
         className: 'bar-bg',
         startWidget: (await WindowTitle(monitor)),
@@ -104,11 +103,9 @@
             })
         }
     });
-=======
     const nothingContent = Widget.Box({
         className: 'bar-bg-nothing',
     })
->>>>>>> 84252be6
     return Widget.Window({
         monitor,
         name: `bar${monitor}`,
@@ -122,20 +119,13 @@
             children: {
                 'normal': normalBarContent,
                 'focus': focusedBarContent,
-<<<<<<< HEAD
                 'short': shortBarContent,
+                'nothing': nothingContent,
             },
             setup: (self) => self.hook(currentShellMode, (self) => {
                 let state = currentShellMode.value;
                 if (monitors[monitor].width < 1800 && state == 'normal') state = 'short';
                 self.shown = state;
-=======
-                'nothing': nothingContent,
-            },
-            setup: (self) => self.hook(currentShellMode, (self) => {
-                self.shown = currentShellMode.value;
-
->>>>>>> 84252be6
             })
         }),
     });
