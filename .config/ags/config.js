--- conflicted
+++ resolved
@@ -32,23 +32,7 @@
     return range(n, 0).forEach((n) => widget(n).catch(print))
 }
 
-<<<<<<< HEAD
-// SCSS compilation
-Utils.exec(`mkdir -p "${GLib.get_user_state_dir()}/ags/scss"`);
-Utils.exec(`bash -c 'echo "" > ${GLib.get_user_state_dir()}/ags/scss/_musicwal.scss'`); // reset music styles
-Utils.exec(`bash -c 'echo "" > ${GLib.get_user_state_dir()}/ags/scss/_musicmaterial.scss'`); // reset music styles
-async function applyStyle() {
-    Utils.exec(`mkdir -p ${COMPILED_STYLE_DIR}`);
-    Print("${COMPILED_STYLE_DIR}/style.css");
-    Utils.exec(`sassc -I "${GLib.get_user_state_dir()}/ags/scss" -I "${App.configDir}/scss/fallback" "${App.configDir}/scss/main.scss" "${COMPILED_STYLE_DIR}/style.css"`);
-    App.resetCss();
-    App.applyCss(`${COMPILED_STYLE_DIR}/style.css`);
-    console.log('[LOG] Styles loaded')
-}
-applyStyle().catch(print);
-=======
 handleStyles();
->>>>>>> 3d65ec8e
 
 const Windows = () => [
     // forMonitors(DesktopBackground),
