# ######## Window rules ########

<<<<<<< HEAD
# Uncomment to apply global transparency to all windows:
# windowrule = opacity 0.89 override 0.89 override, match:class .*

# Disable blur for xwayland context menus
windowrule = no_blur on, match:class ^()$, match:title ^()$
# Disable blur for all xwayland apps
# windowrule = no_blur on, match:xwayland 1
=======
# Disable blur for xwayland context menus
windowrulev2 = noblur,class:^()$,title:^()$

>>>>>>> 91f6f954
# Disable blur for every window
windowrule = no_blur on, match:class .*

# Floating
windowrule = center on, match:title ^(Open File)(.*)$
windowrule = float on, match:title ^(Open File)(.*)$
windowrule = center on, match:title ^(Select a File)(.*)$
windowrule = float on, match:title ^(Select a File)(.*)$
windowrule = center on, match:title ^(Choose wallpaper)(.*)$
windowrule = float on, match:title ^(Choose wallpaper)(.*)$
windowrule = size 60% 65%, match:title ^(Choose wallpaper)(.*)$
windowrule = center on, match:title ^(Open Folder)(.*)$
windowrule = float on, match:title ^(Open Folder)(.*)$
windowrule = center on, match:title ^(Save As)(.*)$
windowrule = float on, match:title ^(Save As)(.*)$
windowrule = center on, match:title ^(Library)(.*)$
windowrule = float on, match:title ^(Library)(.*)$
windowrule = center on, match:title ^(File Upload)(.*)$
windowrule = float on, match:title ^(File Upload)(.*)$
windowrule = center on, match:title ^(.*)(wants to save)$
windowrule = float on, match:title ^(.*)(wants to save)$
windowrule = center on, match:title ^(.*)(wants to open)$
windowrule = float on, match:title ^(.*)(wants to open)$
windowrule = float on, match:class ^(blueberry\.py)$
windowrule = float on, match:class ^(guifetch)$   # FlafyDev/guifetch
windowrule = float on, match:class ^(pavucontrol)$
windowrule = size 45%, match:class ^(pavucontrol)$
windowrule = center on, match:class ^(pavucontrol)$
windowrule = float on, match:class ^(org.pulseaudio.pavucontrol)$
windowrule = size 45%, match:class ^(org.pulseaudio.pavucontrol)$
windowrule = center on, match:class ^(org.pulseaudio.pavucontrol)$
windowrule = float on, match:class ^(nm-connection-editor)$
windowrule = size 45%, match:class ^(nm-connection-editor)$
windowrule = center on, match:class ^(nm-connection-editor)$
windowrule = float on, match:class .*plasmawindowed.*
windowrule = float on, match:class kcm_.*
windowrule = float on, match:class .*bluedevilwizard
windowrule = float on, match:title .*Welcome
windowrule = float on, match:title ^(illogical-impulse Settings)$
windowrule = float on, match:title .*Shell conflicts.*
windowrule = float on, match:class org.freedesktop.impl.portal.desktop.kde
windowrule = size 60% 65%, match:class org.freedesktop.impl.portal.desktop.kde
windowrule = float on, match:class ^(Zotero)$
windowrule = size 45%, match:class ^(Zotero)$

# Move
# kde-material-you-colors spawns a window when changing dark/light theme. This is to make sure it doesn't interfere at all.
windowrule = float on, match:class ^(plasma-changeicons)$
windowrule = no_initial_focus on, match:class ^(plasma-changeicons)$
windowrule = move 999999 999999, match:class ^(plasma-changeicons)$
# stupid dolphin copy
windowrule = move 40 80, match:title ^(Copying — Dolphin)$

# Tiling
windowrule = tile on, match:class ^dev\.warp\.Warp$

# Picture-in-Picture
windowrule = float on, match:title ^([Pp]icture[-\s]?[Ii]n[-\s]?[Pp]icture)(.*)$
windowrule = keep_aspect_ratio on, match:title ^([Pp]icture[-\s]?[Ii]n[-\s]?[Pp]icture)(.*)$
windowrule = move 73% 72%, match:title ^([Pp]icture[-\s]?[Ii]n[-\s]?[Pp]icture)(.*)$
windowrule = size 25%, match:title ^([Pp]icture[-\s]?[Ii]n[-\s]?[Pp]icture)(.*)$
windowrule = float on, match:title ^([Pp]icture[-\s]?[Ii]n[-\s]?[Pp]icture)(.*)$
windowrule = pin on, match:title ^([Pp]icture[-\s]?[Ii]n[-\s]?[Pp]icture)(.*)$

# --- Tearing ---
windowrule = immediate on, match:title .*\.exe
windowrule = immediate on, match:title .*minecraft.*
windowrule = immediate on, match:class ^(steam_app).*

# Fix Jetbrain IDEs focus/rerendering problem
windowrule=no_initial_focus on, match:class ^jetbrains-.*$, match:float 1,match:title ^$|^\s$|^win\d+$

# No shadow for tiled windows (matches windows that are not floating).
windowrule = no_shadow on, match:float 0

# ######## Workspace rules ########
workspace = special:special, gapsout:30

# ######## Layer rules ########
layerrule = xray 1, match:namespace .*
# layerrule = no_anim on, .*
layerrule = no_anim on, match:namespace walker
layerrule = no_anim on, match:namespace selection
layerrule = no_anim on, match:namespace overview
layerrule = no_anim on, match:namespace anyrun
layerrule = no_anim on, match:namespace indicator.*
layerrule = no_anim on, match:namespace osk
layerrule = no_anim on, match:namespace hyprpicker

layerrule = no_anim on, match:namespace no_anim on
layerrule = blur on, match:namespace gtk-layer-shell
layerrule = ignore_alpha 0, match:namespace gtk-layer-shell
layerrule = blur on, match:namespace launcher
layerrule = ignore_alpha 0.5, match:namespace launcher
layerrule = blur on, match:namespace notifications
layerrule = ignore_alpha 0.69, match:namespace notifications
layerrule = blur on, match:namespace logout_dialog # wlogout

# ags
layerrule = animation slide left, match:namespace sideleft.*
layerrule = animation slide right, match:namespace sideright.*
layerrule = blur on, match:namespace session[0-9]*
layerrule = blur on, match:namespace bar[0-9]*
layerrule = ignore_alpha 0.6, match:namespace bar[0-9]*
layerrule = blur on, match:namespace barcorner.*
layerrule = ignore_alpha 0.6, match:namespace barcorner.*
layerrule = blur on, match:namespace dock[0-9]*
layerrule = ignore_alpha 0.6, match:namespace dock[0-9]*
layerrule = blur on, match:namespace indicator.*
layerrule = ignore_alpha 0.6, match:namespace indicator.*
layerrule = blur on, match:namespace overview[0-9]*
layerrule = ignore_alpha 0.6, match:namespace overview[0-9]*
layerrule = blur on, match:namespace cheatsheet[0-9]*
layerrule = ignore_alpha 0.6, match:namespace cheatsheet[0-9]*
layerrule = blur on, match:namespace sideright[0-9]*
layerrule = ignore_alpha 0.6, match:namespace sideright[0-9]*
layerrule = blur on, match:namespace sideleft[0-9]*
layerrule = ignore_alpha 0.6, match:namespace sideleft[0-9]*
layerrule = blur on, match:namespace indicator.*
layerrule = ignore_alpha 0.6, match:namespace indicator.*
layerrule = blur on, match:namespace osk[0-9]*
layerrule = ignore_alpha 0.6, match:namespace osk[0-9]*

# Quickshell
<<<<<<< HEAD
layerrule = blur_popups on, match:namespace quickshell:.*
layerrule = blur on, match:namespace quickshell:.*
layerrule = ignore_alpha 0.79, match:namespace quickshell:.*
layerrule = animation slide, match:namespace quickshell:bar
layerrule = no_anim on, match:namespace quickshell:actionCenter
layerrule = animation slide bottom, match:namespace quickshell:cheatsheet
layerrule = animation slide bottom, match:namespace quickshell:dock
layerrule = animation popin 120%, match:namespace quickshell:screenCorners
layerrule = no_anim on, match:namespace quickshell:lockWindowPusher
layerrule = animation fade, match:namespace quickshell:notificationPopup
layerrule = no_anim on, match:namespace quickshell:overlay
layerrule = ignore_alpha 1, match:namespace quickshell:overlay
layerrule = no_anim on, match:namespace quickshell:overview
layerrule = animation slide bottom, match:namespace quickshell:osk
layerrule = no_anim on, match:namespace quickshell:polkit
layerrule = xray 0, match:namespace quickshell:popup # No weird color for bar tooltips (this in theory should suffice)
layerrule = ignore_alpha 1, match:namespace quickshell:popup # No weird color for bar tooltips (but somehow this is necessary)
layerrule = ignore_alpha 1, match:namespace quickshell:mediaControls # Same as above
layerrule = animation slide, match:namespace quickshell:reloadPopup
layerrule = no_anim on, match:namespace quickshell:regionSelector
layerrule = no_anim on, match:namespace quickshell:screenshot
layerrule = blur on, match:namespace quickshell:session
layerrule = no_anim on, match:namespace quickshell:session
layerrule = ignore_alpha 0, match:namespace quickshell:session
layerrule = animation slide right, match:namespace quickshell:sidebarRight
layerrule = animation slide left, match:namespace quickshell:sidebarLeft
layerrule = animation slide, match:namespace quickshell:verticalBar
layerrule = animation slide top, match:namespace quickshell:wallpaperSelector
layerrule = no_anim on, match:namespace quickshell:wOnScreenDisplay
=======
layerrule = blurpopups, quickshell:.*
layerrule = blur, quickshell:.*
layerrule = ignorealpha 0.79, quickshell:.*
layerrule = animation slide, quickshell:bar
layerrule = noanim, quickshell:actionCenter
layerrule = animation slide bottom, quickshell:cheatsheet
layerrule = animation slide bottom, quickshell:dock
layerrule = animation popin 120%, quickshell:screenCorners
layerrule = noanim, quickshell:lockWindowPusher
layerrule = animation fade, quickshell:notificationPopup
layerrule = noanim, quickshell:overlay
layerrule = ignorealpha 1, quickshell:overlay
layerrule = noanim, quickshell:overview
layerrule = animation slide bottom, quickshell:osk
layerrule = noanim, quickshell:polkit
layerrule = xray 0, quickshell:popup # No weird color for bar tooltips (this in theory should suffice)
layerrule = ignorealpha 1, quickshell:popup # No weird color for bar tooltips (but somehow this is necessary)
layerrule = ignorealpha 1, quickshell:mediaControls # Same as above
layerrule = animation slide, quickshell:reloadPopup
layerrule = noanim, quickshell:regionSelector
layerrule = noanim, quickshell:screenshot
layerrule = blur, quickshell:session
layerrule = noanim, quickshell:session
layerrule = ignorealpha 0, quickshell:session
layerrule = animation slide right, quickshell:sidebarRight
layerrule = animation slide left, quickshell:sidebarLeft
layerrule = animation slide, quickshell:verticalBar
layerrule = animation slide top, quickshell:wallpaperSelector
layerrule = noanim, quickshell:wNotificationCenter
layerrule = noanim, quickshell:wOnScreenDisplay
layerrule = noanim, quickshell:wStartMenu
layerrule = ignorealpha 0, quickshell:wTaskView
layerrule = noanim, quickshell:wTaskView
>>>>>>> 91f6f954

# Launchers need to be FAST
layerrule = no_anim on, match:namespace gtk4-layer-shell<|MERGE_RESOLUTION|>--- conflicted
+++ resolved
@@ -1,6 +1,5 @@
 # ######## Window rules ########
 
-<<<<<<< HEAD
 # Uncomment to apply global transparency to all windows:
 # windowrule = opacity 0.89 override 0.89 override, match:class .*
 
@@ -8,13 +7,6 @@
 windowrule = no_blur on, match:class ^()$, match:title ^()$
 # Disable blur for all xwayland apps
 # windowrule = no_blur on, match:xwayland 1
-=======
-# Disable blur for xwayland context menus
-windowrulev2 = noblur,class:^()$,title:^()$
-
->>>>>>> 91f6f954
-# Disable blur for every window
-windowrule = no_blur on, match:class .*
 
 # Floating
 windowrule = center on, match:title ^(Open File)(.*)$
@@ -137,7 +129,6 @@
 layerrule = ignore_alpha 0.6, match:namespace osk[0-9]*
 
 # Quickshell
-<<<<<<< HEAD
 layerrule = blur_popups on, match:namespace quickshell:.*
 layerrule = blur on, match:namespace quickshell:.*
 layerrule = ignore_alpha 0.79, match:namespace quickshell:.*
@@ -167,41 +158,9 @@
 layerrule = animation slide, match:namespace quickshell:verticalBar
 layerrule = animation slide top, match:namespace quickshell:wallpaperSelector
 layerrule = no_anim on, match:namespace quickshell:wOnScreenDisplay
-=======
-layerrule = blurpopups, quickshell:.*
-layerrule = blur, quickshell:.*
-layerrule = ignorealpha 0.79, quickshell:.*
-layerrule = animation slide, quickshell:bar
-layerrule = noanim, quickshell:actionCenter
-layerrule = animation slide bottom, quickshell:cheatsheet
-layerrule = animation slide bottom, quickshell:dock
-layerrule = animation popin 120%, quickshell:screenCorners
-layerrule = noanim, quickshell:lockWindowPusher
-layerrule = animation fade, quickshell:notificationPopup
-layerrule = noanim, quickshell:overlay
-layerrule = ignorealpha 1, quickshell:overlay
-layerrule = noanim, quickshell:overview
-layerrule = animation slide bottom, quickshell:osk
-layerrule = noanim, quickshell:polkit
-layerrule = xray 0, quickshell:popup # No weird color for bar tooltips (this in theory should suffice)
-layerrule = ignorealpha 1, quickshell:popup # No weird color for bar tooltips (but somehow this is necessary)
-layerrule = ignorealpha 1, quickshell:mediaControls # Same as above
-layerrule = animation slide, quickshell:reloadPopup
-layerrule = noanim, quickshell:regionSelector
-layerrule = noanim, quickshell:screenshot
-layerrule = blur, quickshell:session
-layerrule = noanim, quickshell:session
-layerrule = ignorealpha 0, quickshell:session
-layerrule = animation slide right, quickshell:sidebarRight
-layerrule = animation slide left, quickshell:sidebarLeft
-layerrule = animation slide, quickshell:verticalBar
-layerrule = animation slide top, quickshell:wallpaperSelector
-layerrule = noanim, quickshell:wNotificationCenter
-layerrule = noanim, quickshell:wOnScreenDisplay
-layerrule = noanim, quickshell:wStartMenu
-layerrule = ignorealpha 0, quickshell:wTaskView
-layerrule = noanim, quickshell:wTaskView
->>>>>>> 91f6f954
+layerrule = no_anim on, match:namespace quickshell:wStartMenu
+layerrule = ignore_alpha 0, quickshell:wTaskView
+layerrule = no_anim on, quickshell:wTaskView
 
 # Launchers need to be FAST
 layerrule = no_anim on, match:namespace gtk4-layer-shell