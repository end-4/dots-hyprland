--- conflicted
+++ resolved
@@ -143,8 +143,17 @@
             Keys.onPressed: event => {
                 root.context.resetClearTimer();
             }
-
-<<<<<<< HEAD
+            
+            layer.enabled: true
+            layer.effect: OpacityMask {
+                maskSource: Rectangle {
+                    width: passwordBox.width - 8
+                    height: passwordBox.height
+                    radius: height / 2
+                }
+            }
+
+            // Shake when wrong password
             SequentialAnimation {
                 id: wrongPasswordShakeAnim
                 NumberAnimation { target: passwordBox; property: "x"; to: -30; duration: 50 }
@@ -158,14 +167,6 @@
                 function onScreenUnlockFailedChanged() {
                     if (GlobalStates.screenUnlockFailed) wrongPasswordShakeAnim.restart();
                 }
-=======
-            layer.enabled: true
-            layer.effect: OpacityMask {
-                maskSource: Rectangle {
-                    width: passwordBox.width - 8
-                    height: passwordBox.height
-                    radius: height / 2
-                }
             }
 
             // We're drawing dots manually
@@ -177,7 +178,6 @@
                     rightMargin: passwordBox.padding
                 }
                 length: root.context.currentText.length
->>>>>>> c7bc853a
             }
         }
 
