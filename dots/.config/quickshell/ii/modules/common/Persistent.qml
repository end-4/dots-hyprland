--- conflicted
+++ resolved
@@ -131,15 +131,6 @@
                     property real height: 600
                     property int tabIndex: 0
                 }
-<<<<<<< HEAD
-                property JsonObject fpsLimiter: JsonObject {
-                    property bool pinned: false
-                    property bool clickthrough: false
-                    property real x: 1576
-                    property real y: 630
-                    property real width: 280
-                    property real height: 80
-                }
                 property JsonObject stickypad: JsonObject {
                     property bool pinned: true
                     property bool clickthrough: false
@@ -148,8 +139,6 @@
                     property real width: 350
                     property real height: 600
                 }
-=======
->>>>>>> 4b8f294a
             }
 
             property JsonObject timer: JsonObject {
