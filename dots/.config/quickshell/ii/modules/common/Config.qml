--- conflicted
+++ resolved
@@ -153,12 +153,8 @@
 
             property JsonObject apps: JsonObject {
                 property string bluetooth: "kcmshell6 kcm_bluetooth"
-<<<<<<< HEAD
                 property string network: "kcmshell6 kcm_networkmanagement"
-=======
                 property string manageUser: "kcmshell6 kcm_users"
-                property string network: "kitty -1 fish -c nmtui"
->>>>>>> 4cfb706b
                 property string networkEthernet: "kcmshell6 kcm_networkmanagement"
                 property string taskManager: "plasma-systemmonitor --page-name Processes"
                 property string terminal: "kitty -1" // This is only for shell actions
