--- conflicted
+++ resolved
@@ -448,13 +448,8 @@
                     property bool showBrightness: false
                     property int mode: 0 // Options: 0: compact, 1: medium, 2: large
                     property string align: "center" // Options: left, center, right
-<<<<<<< HEAD
-                    property list<string> sizes: ["2", "2", "1", "1", "2", "2"]
+                    property list<var> sizes: ["2", "2", "1", "1", "2", "2"]
                     property list<string> toggles: ["network", "bluetooth", "idleinhibitor", "easyeffects", "nightlight", "darkmode"]
-=======
-                    property list<var> sizes: [2,2]
-                    property list<string> toggles: ["network","bluetooth"]
->>>>>>> 663451d7
                 }
             }
             
