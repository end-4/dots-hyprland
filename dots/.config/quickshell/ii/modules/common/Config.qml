--- conflicted
+++ resolved
@@ -559,18 +559,15 @@
                 }
             }
 
-<<<<<<< HEAD
                 property JsonObject unsplash: JsonObject {  
                     property string apiKey: ""  
                 }    
-=======
             property JsonObject waffles: JsonObject {
                 property JsonObject bar: JsonObject {
                     property bool bottom: true
                     property bool leftAlignApps: false
                 }
             }
->>>>>>> 2ea3904b
         }
     }
 
