pragma Singleton
pragma ComponentBehavior: Bound
import QtQuick
import Quickshell
import Quickshell.Io
import qs.modules.common.functions

Singleton {
    id: root
    property string filePath: Directories.shellConfigPath
    property alias options: configOptionsJsonAdapter
    property bool ready: false
    property int readWriteDelay: 50 // milliseconds
    property bool blockWrites: false

    function setNestedValue(nestedKey, value) {
        let keys = nestedKey.split(".");
        let obj = root.options;
        let parents = [obj];

        // Traverse and collect parent objects
        for (let i = 0; i < keys.length - 1; ++i) {
            if (!obj[keys[i]] || typeof obj[keys[i]] !== "object") {
                obj[keys[i]] = {};
            }
            obj = obj[keys[i]];
            parents.push(obj);
        }

        // Convert value to correct type using JSON.parse when safe
        let convertedValue = value;
        if (typeof value === "string") {
            let trimmed = value.trim();
            if (trimmed === "true" || trimmed === "false" || !isNaN(Number(trimmed))) {
                try {
                    convertedValue = JSON.parse(trimmed);
                } catch (e) {
                    convertedValue = value;
                }
            }
        }

        obj[keys[keys.length - 1]] = convertedValue;
    }

    Timer {
        id: fileReloadTimer
        interval: root.readWriteDelay
        repeat: false
        onTriggered: {
            configFileView.reload()
        }
    }

    Timer {
        id: fileWriteTimer
        interval: root.readWriteDelay
        repeat: false
        onTriggered: {
            configFileView.writeAdapter()
        }
    }

    FileView {
        id: configFileView
        path: root.filePath
        watchChanges: true
        blockWrites: root.blockWrites
        onFileChanged: fileReloadTimer.restart()
        onAdapterUpdated: fileWriteTimer.restart()
        onLoaded: root.ready = true
        onLoadFailed: error => {
            if (error == FileViewError.FileNotFound) {
                writeAdapter();
            }
        }

        JsonAdapter {
            id: configOptionsJsonAdapter

            property list<string> enabledPanels: [
                "iiBar", "iiBackground", "iiCheatsheet", "iiDock", "iiLock", "iiMediaControls", "iiNotificationPopup", "iiOnScreenDisplay", "iiOnScreenKeyboard", "iiOverlay", "iiOverview", "iiPolkit", "iiRegionSelector", "iiReloadPopup", "iiScreenCorners", "iiSessionScreen", "iiSidebarLeft", "iiSidebarRight", "iiVerticalBar", "iiWallpaperSelector"
            ]
            property string panelFamily: "ii" // "ii", "w"

            property JsonObject policies: JsonObject {
                property int ai: 1 // 0: No | 1: Yes | 2: Local
                property int weeb: 1 // 0: No | 1: Open | 2: Closet
            }

            property JsonObject ai: JsonObject {
                property string systemPrompt: "## Style\n- Use casual tone, don't be formal! Make sure you answer precisely without hallucination and prefer bullet points over walls of text. You can have a friendly greeting at the beginning of the conversation, but don't repeat the user's question\n\n## Context (ignore when irrelevant)\n- You are a helpful and inspiring sidebar assistant on a {DISTRO} Linux system\n- Desktop environment: {DE}\n- Current date & time: {DATETIME}\n- Focused app: {WINDOWCLASS}\n\n## Presentation\n- Use Markdown features in your response: \n  - **Bold** text to **highlight keywords** in your response\n  - **Split long information into small sections** with h2 headers and a relevant emoji at the start of it (for example `## 🐧 Linux`). Bullet points are preferred over long paragraphs, unless you're offering writing support or instructed otherwise by the user.\n- Asked to compare different options? You should firstly use a table to compare the main aspects, then elaborate or include relevant comments from online forums *after* the table. Make sure to provide a final recommendation for the user's use case!\n- Use LaTeX formatting for mathematical and scientific notations whenever appropriate. Enclose all LaTeX '$$' delimiters. NEVER generate LaTeX code in a latex block unless the user explicitly asks for it. DO NOT use LaTeX for regular documents (resumes, letters, essays, CVs, etc.).\n"
                property string tool: "functions" // search, functions, or none
                property list<var> extraModels: [
                    {
                        "api_format": "openai", // Most of the time you want "openai". Use "gemini" for Google's models
                        "description": "This is a custom model. Edit the config to add more! | Anyway, this is DeepSeek R1 Distill LLaMA 70B",
                        "endpoint": "https://openrouter.ai/api/v1/chat/completions",
                        "homepage": "https://openrouter.ai/deepseek/deepseek-r1-distill-llama-70b:free", // Not mandatory
                        "icon": "spark-symbolic", // Not mandatory
                        "key_get_link": "https://openrouter.ai/settings/keys", // Not mandatory
                        "key_id": "openrouter",
                        "model": "deepseek/deepseek-r1-distill-llama-70b:free",
                        "name": "Custom: DS R1 Dstl. LLaMA 70B",
                        "requires_key": true
                    }
                ]
            }

            property JsonObject appearance: JsonObject {
                property bool extraBackgroundTint: true
                property int fakeScreenRounding: 2 // 0: None | 1: Always | 2: When not fullscreen
                property JsonObject fonts: JsonObject {
                    property string main: "Google Sans Flex"
                    property string numbers: "Google Sans Flex"
                    property string title: "Google Sans Flex"
                    property string iconNerd: "JetBrains Mono NF"
                    property string monospace: "JetBrains Mono NF"
                    property string reading: "Readex Pro"
                    property string expressive: "Space Grotesk"
                }
                property JsonObject transparency: JsonObject {
                    property bool enable: false
                    property bool automatic: true
                    property real backgroundTransparency: 0.11
                    property real contentTransparency: 0.57
                }
                property JsonObject wallpaperTheming: JsonObject {
                    property bool enableAppsAndShell: true
                    property bool enableQtApps: true
                    property bool enableTerminal: true
                    property JsonObject terminalGenerationProps: JsonObject {
                        property real harmony: 0.6
                        property real harmonizeThreshold: 100
                        property real termFgBoost: 0.35
                        property bool forceDarkMode: false
                    }
                }
                property JsonObject palette: JsonObject {
                    property string type: "auto" // Allowed: auto, scheme-content, scheme-expressive, scheme-fidelity, scheme-fruit-salad, scheme-monochrome, scheme-neutral, scheme-rainbow, scheme-tonal-spot
                }
            }

            property JsonObject audio: JsonObject {
                // Values in %
                property JsonObject protection: JsonObject {
                    // Prevent sudden bangs
                    property bool enable: false
                    property real maxAllowedIncrease: 10
                    property real maxAllowed: 99
                }
            }

            property JsonObject apps: JsonObject {
                property string bluetooth: "kcmshell6 kcm_bluetooth"
                property string network: "kitty -1 fish -c nmtui"
                property string networkEthernet: "kcmshell6 kcm_networkmanagement"
                property string taskManager: "plasma-systemmonitor --page-name Processes"
                property string terminal: "kitty -1" // This is only for shell actions
                property string update: "kitty -1 --hold=yes fish -i -c 'pkexec pacman -Syu'"
                property string volumeMixer: `~/.config/hypr/hyprland/scripts/launch_first_available.sh "pavucontrol-qt" "pavucontrol"`
            }

            property JsonObject background: JsonObject {
                property JsonObject widgets: JsonObject {
                    property JsonObject clock: JsonObject {
                        property bool enable: true
                        property bool showOnlyWhenLocked: false
                        property string placementStrategy: "leastBusy" // "free", "leastBusy", "mostBusy"
                        property real x: 100
                        property real y: 100
                        property string style: "cookie"        // Options: "cookie", "digital"
                        property string styleLocked: "cookie"  // Options: "cookie", "digital"
                        property JsonObject cookie: JsonObject {
                            property bool aiStyling: false
                            property int sides: 14
                            property string dialNumberStyle: "full"   // Options: "dots" , "numbers", "full" , "none"
                            property string hourHandStyle: "fill"     // Options: "classic", "fill", "hollow", "hide"
                            property string minuteHandStyle: "medium" // Options "classic", "thin", "medium", "bold", "hide"
                            property string secondHandStyle: "dot"    // Options: "dot", "line", "classic", "hide"
                            property string dateStyle: "bubble"       // Options: "border", "rect", "bubble" , "hide"
                            property bool timeIndicators: true
                            property bool hourMarks: false
                            property bool dateInClock: true
                            property bool constantlyRotate: false
                            property bool useSineCookie: false
                        }
                        property JsonObject digital: JsonObject {
                            property bool animateChange: true
                        }
                        property JsonObject quote: JsonObject {
                            property bool enable: false
                            property string text: ""
                        }
                    }
                    property JsonObject weather: JsonObject {
                        property bool enable: false
                        property string placementStrategy: "free" // "free", "leastBusy", "mostBusy"
                        property real x: 400
                        property real y: 100
                    }
                }
                property string wallpaperPath: ""
                property string thumbnailPath: ""
                property bool hideWhenFullscreen: true
                property JsonObject parallax: JsonObject {
                    property bool vertical: false
                    property bool autoVertical: false
                    property bool enableWorkspace: true
                    property real workspaceZoom: 1.07 // Relative to your screen, not wallpaper size
                    property bool enableSidebar: true
                    property real widgetsFactor: 1.2
                }
            }

            property JsonObject bar: JsonObject {
                property JsonObject autoHide: JsonObject {
                    property bool enable: false
                    property int hoverRegionWidth: 2
                    property bool pushWindows: false
                    property JsonObject showWhenPressingSuper: JsonObject {
                        property bool enable: true
                        property int delay: 140
                    }
                }
                property bool bottom: false // Instead of top
                property int cornerStyle: 0 // 0: Hug | 1: Float | 2: Plain rectangle
                property bool floatStyleShadow: true // Show shadow behind bar when cornerStyle == 1 (Float)
                property bool borderless: false // true for no grouping of items
                property string topLeftIcon: "spark" // Options: "distro" or any icon name in ~/.config/quickshell/ii/assets/icons
                property bool showBackground: true
                property bool verbose: true
                property bool vertical: false
                property JsonObject resources: JsonObject {
                    property bool alwaysShowSwap: true
                    property bool alwaysShowCpu: false
                    property bool alwaysShowGPU: false
                    property int gpuLayout : -1 // -1: Disable GPU Querries | 0: dGPU | 1: iGPU | 2: Hybrid

                    property JsonObject gpu: JsonObject {
                    // Manual card override (e.g., "card1" for AMD_GPU_CARD/INTEL_GPU_CARD)
                    property string dgpuCard: ""
                    property string igpuCard: ""

                    // Manual GPU name override (if empty, uses detected name)
                    property string dgpuName: ""
                    property string igpuName: ""

                    // Overlay widget GPU display settings
                    property JsonObject overlay: JsonObject {
                        property bool showDGpu: true
                        property bool showIGpu: true

                        property JsonObject dGpu: JsonObject {
                            property bool showUsage: true
                            property bool showVram: true
                            property bool showTemp: true
                            property bool showTempJunction: false  // AMD only
                            property bool showTempMem: false       // AMD only
                            property bool showFan: true
                            property bool showPower: true
                        }

                        property JsonObject iGpu: JsonObject {
                            property bool showUsage: true
                            property bool showVram: true
                            property bool showTemp: true
                        }
                    }

                    // Bar popup GPU settings
                    property JsonObject bar: JsonObject {
                        property bool showDGpu: true
                        property bool showIGpu: true

                        property JsonObject dGpu: JsonObject {
                            property bool showUsage: true
                            property bool showVram: true
                            property bool showTemp: true
                        }

                        property JsonObject iGpu: JsonObject {
                            property bool showUsage: true
                            property bool showVram: true
                            property bool showTemp: true
                        }
                    }
                }

                    property int memoryWarningThreshold: 95
                    property int swapWarningThreshold: 85
                    property int cpuWarningThreshold: 90
                    property int gpuWarningThreshold: 90
                }
                property list<string> screenList: [] // List of names, like "eDP-1", find out with 'hyprctl monitors' command
                property JsonObject utilButtons: JsonObject {
                    property bool showScreenSnip: true
                    property bool showColorPicker: false
                    property bool showMicToggle: false
                    property bool showKeyboardToggle: true
                    property bool showDarkModeToggle: true
                    property bool showPerformanceProfileToggle: false
                    property bool showScreenRecord: false
                }
                property JsonObject workspaces: JsonObject {
                    property bool monochromeIcons: true
                    property int shown: 10
                    property bool showAppIcons: true
                    property bool alwaysShowNumbers: false
                    property int showNumberDelay: 300 // milliseconds
                    property list<string> numberMap: ["1", "2"] // Characters to show instead of numbers on workspace indicator
                    property bool useNerdFont: false
                }
                property JsonObject weather: JsonObject {
                    property bool enable: false
                    property bool enableGPS: true // gps based location
                    property string city: "" // When 'enableGPS' is false
                    property bool useUSCS: false // Instead of metric (SI) units
                    property int fetchInterval: 10 // minutes
                }
                property JsonObject indicators: JsonObject {
                    property JsonObject notifications: JsonObject {
                        property bool showUnreadCount: false
                    }
                }
                property JsonObject tooltips: JsonObject {
                    property bool clickToShow: false
                }
            }

            property JsonObject battery: JsonObject {
                property int low: 20
                property int critical: 5
                property int full: 101
                property bool automaticSuspend: true
                property int suspend: 3
            }

            property JsonObject cheatsheet: JsonObject {
                // Use a nerdfont to see the icons
                // 0: 󰖳  | 1: 󰌽 | 2: 󰘳 | 3:  | 4: 󰨡
                // 5:  | 6:  | 7: 󰣇 | 8:  | 9: 
                // 10:  | 11:  | 12:  | 13:  | 14: 󱄛
                property string superKey: ""
                property bool useMacSymbol: false
                property bool splitButtons: false
                property bool useMouseSymbol: false
                property bool useFnSymbol: false
                property JsonObject fontSize: JsonObject {
                    property int key: Appearance.font.pixelSize.smaller
                    property int comment: Appearance.font.pixelSize.smaller
                }
            }

            property JsonObject conflictKiller: JsonObject {
                property bool autoKillNotificationDaemons: false
                property bool autoKillTrays: false
            }

            property JsonObject crosshair: JsonObject {
                // Valorant crosshair format. Use https://www.vcrdb.net/builder
                property string code: "0;P;d;1;0l;10;0o;2;1b;0"
            }

            property JsonObject dock: JsonObject {
                property bool enable: false
                property bool monochromeIcons: true
                property real height: 60
                property real hoverRegionHeight: 2
                property bool pinnedOnStartup: false
                property bool hoverToReveal: true // When false, only reveals on empty workspace
                property list<string> pinnedApps: [ // IDs of pinned entries
                    "org.kde.dolphin", "kitty",]
                property list<string> ignoredAppRegexes: []
            }

            property JsonObject interactions: JsonObject {
                property JsonObject scrolling: JsonObject {
                    property bool fasterTouchpadScroll: false // Enable faster scrolling with touchpad
                    property int mouseScrollDeltaThreshold: 120 // delta >= this then it gets detected as mouse scroll rather than touchpad
                    property int mouseScrollFactor: 120
                    property int touchpadScrollFactor: 450
                }
                property JsonObject deadPixelWorkaround: JsonObject { // Hyprland leaves out 1 pixel on the right for interactions
                    property bool enable: false
                }
            }

            property JsonObject language: JsonObject {
                property string ui: "auto" // UI language. "auto" for system locale, or specific language code like "zh_CN", "en_US"
                property JsonObject translator: JsonObject {
                    property string engine: "auto" // Run `trans -list-engines` for available engines. auto should use google
                    property string targetLanguage: "auto" // Run `trans -list-all` for available languages
                    property string sourceLanguage: "auto"
                }
            }

            property JsonObject light: JsonObject {
                property JsonObject night: JsonObject {
                    property bool automatic: true
                    property string from: "19:00" // Format: "HH:mm", 24-hour time
                    property string to: "06:30"   // Format: "HH:mm", 24-hour time
                    property int colorTemperature: 5000
                }
                property JsonObject antiFlashbang: JsonObject {
                    property bool enable: false
                }
            }

            property JsonObject lock: JsonObject {
                property bool useHyprlock: false
                property bool launchOnStartup: false
                property JsonObject blur: JsonObject {
                    property bool enable: true
                    property real radius: 100
                    property real extraZoom: 1.1
                }
                property bool centerClock: true
                property bool showLockedText: true
                property JsonObject security: JsonObject {
                    property bool unlockKeyring: true
                    property bool requirePasswordToPower: false
                }
                property bool materialShapeChars: true
            }

            property JsonObject media: JsonObject {
                // Attempt to remove dupes (the aggregator playerctl one and browsers' native ones when there's plasma browser integration)
                property bool filterDuplicatePlayers: true
            }

            property JsonObject networking: JsonObject {
                property string userAgent: "Mozilla/5.0 (Windows NT 10.0; Win64; x64) AppleWebKit/537.36 (KHTML, like Gecko) Chrome/123.0.0.0 Safari/537.36"
            }

            property JsonObject notifications: JsonObject {
                property int timeout: 7000
            }

            property JsonObject osd: JsonObject {
                property int timeout: 1000
            }

            property JsonObject osk: JsonObject {
                property string layout: "qwerty_full"
                property bool pinnedOnStartup: false
            }

            property JsonObject overlay: JsonObject {
                property bool openingZoomAnimation: true
                property bool darkenScreen: true
                property real clickthroughOpacity: 0.8
                property JsonObject floatingImage: JsonObject {
                    property string imageSource: "https://media.tenor.com/H5U5bJzj3oAAAAAi/kukuru.gif"
                    property real scale: 0.5
                }
            }

            property JsonObject resources: JsonObject {
                property int updateInterval: 3000
                property int historyLength: 60

                // Enable/disable resource monitoring globally
                property bool enableCpu: true
                property bool enableGpu: true // this is the only working so far iirc
                property bool enableRam: true
                property bool enableSwap: true

                property JsonObject gpu: JsonObject {
                    // Manual card override (e.g., "card1" for AMD_GPU_CARD/INTEL_GPU_CARD)
                    property string dgpuCard: ""
                    property string igpuCard: ""

                    // Manual GPU name override (if empty, uses detected name)
                    property string dgpuName: ""
                    property string igpuName: ""

                    // Overlay widget GPU display settings
                    property JsonObject overlay: JsonObject {
                        property bool showDGpu: true
                        property bool showIGpu: true

                        property JsonObject dGpu: JsonObject {
                            property bool showUsage: true
                            property bool showVram: true
                            property bool showTemp: true
                            property bool showTempJunction: false  // AMD only
                            property bool showTempMem: false       // AMD only
                            property bool showFan: true
                            property bool showPower: true
                        }

                        property JsonObject iGpu: JsonObject {
                            property bool showUsage: true
                            property bool showVram: true
                            property bool showTemp: true
                        }
                    }

                    // Bar popup GPU settings
                    property JsonObject bar: JsonObject {
                        property bool showDGpu: true
                        property bool showIGpu: true

                        property JsonObject dGpu: JsonObject {
                            property bool showUsage: true
                            property bool showVram: true
                            property bool showTemp: true
                        }

                        property JsonObject iGpu: JsonObject {
                            property bool showUsage: true
                            property bool showVram: true
                            property bool showTemp: true
                        }
                    }
                }
            }

            property JsonObject overview: JsonObject {
                property bool enable: true
                property real scale: 0.18 // Relative to screen size
                property real rows: 2
                property real columns: 5
                property bool centerIcons: true
            }

            property JsonObject regionSelector: JsonObject {
                property JsonObject targetRegions: JsonObject {
                    property bool windows: true
                    property bool layers: false
                    property bool content: true
                    property bool showLabel: false
                    property real opacity: 0.3
                    property real contentRegionOpacity: 0.8
                    property int selectionPadding: 5
                }
                property JsonObject rect: JsonObject {
                    property bool showAimLines: true
                }
                property JsonObject circle: JsonObject {
                    property int strokeWidth: 6
                    property int padding: 10
                }
            }

<<<<<<< HEAD
=======
            property JsonObject resources: JsonObject {
                property int updateInterval: 3000
                property int historyLength: 60
            }

            property JsonObject tray: JsonObject {
                property bool monochromeIcons: true
                property bool showItemId: false
                property bool invertPinnedItems: true // Makes the below a whitelist for the tray and blacklist for the pinned area
                property list<var> pinnedItems: [ "Fcitx" ]
                property bool filterPassive: true
            }

>>>>>>> b4920a7c
            property JsonObject musicRecognition: JsonObject {
                property int timeout: 16
                property int interval: 4
            }

            property JsonObject search: JsonObject {
                property int nonAppResultDelay: 30 // This prevents lagging when typing
                property string engineBaseUrl: "https://www.google.com/search?q="
                property list<string> excludedSites: ["quora.com", "facebook.com"]
                property bool sloppy: false // Uses levenshtein distance based scoring instead of fuzzy sort. Very weird.
                property JsonObject prefix: JsonObject {
                    property bool showDefaultActionsWithoutPrefix: true
                    property string action: "/"
                    property string app: ">"
                    property string clipboard: ";"
                    property string emojis: ":"
                    property string math: "="
                    property string shellCommand: "$"
                    property string webSearch: "?"
                }
                property JsonObject imageSearch: JsonObject {
                    property string imageSearchEngineBaseUrl: "https://lens.google.com/uploadbyurl?url="
                    property bool useCircleSelection: false
                }
            }

            property JsonObject sidebar: JsonObject {
                property bool keepRightSidebarLoaded: true
                property JsonObject translator: JsonObject {
                    property bool enable: false
                    property int delay: 300 // Delay before sending request. Reduces (potential) rate limits and lag.
                }
                property JsonObject ai: JsonObject {
                    property bool textFadeIn: false
                }
                property JsonObject booru: JsonObject {
                    property bool allowNsfw: false
                    property string defaultProvider: "yandere"
                    property int limit: 20
                    property JsonObject zerochan: JsonObject {
                        property string username: "[unset]"
                    }
                }
                property JsonObject cornerOpen: JsonObject {
                    property bool enable: true
                    property bool bottom: false
                    property bool valueScroll: true
                    property bool clickless: false
                    property int cornerRegionWidth: 250
                    property int cornerRegionHeight: 5
                    property bool visualize: false
                    property bool clicklessCornerEnd: true
                    property int clicklessCornerVerticalOffset: 1
                }

                property JsonObject quickToggles: JsonObject {
                    property string style: "android" // Options: classic, android
                    property JsonObject android: JsonObject {
                        property int columns: 5
                        property list<var> toggles: [
                            { "size": 2, "type": "network" },
                            { "size": 2, "type": "bluetooth"  },
                            { "size": 1, "type": "idleInhibitor" },
                            { "size": 1, "type": "mic" },
                            { "size": 2, "type": "audio" },
                            { "size": 2, "type": "nightLight" }
                        ]
                    }
                }

                property JsonObject quickSliders: JsonObject {
                    property bool enable: false
                    property bool showMic: false
                    property bool showVolume: true
                    property bool showBrightness: true
                }
            }

            property JsonObject screenRecord: JsonObject {
                property string savePath: Directories.videos.replace("file://","") // strip "file://"
            }

            property JsonObject screenSnip: JsonObject {
                property string savePath: "" // only copy to clipboard when empty
            }

            property JsonObject sounds: JsonObject {
                property bool battery: false
                property bool pomodoro: false
                property string theme: "freedesktop"
            }

            property JsonObject time: JsonObject {
                // https://doc.qt.io/qt-6/qtime.html#toString
                property string format: "hh:mm"
                property string shortDateFormat: "dd/MM"
                property string dateWithYearFormat: "dd/MM/yyyy"
                property string dateFormat: "ddd, dd/MM"
                property JsonObject pomodoro: JsonObject {
                    property int breakTime: 300
                    property int cyclesBeforeLongBreak: 4
                    property int focus: 1500
                    property int longBreak: 900
                }
                property bool secondPrecision: false
            }

            property JsonObject updates: JsonObject {
                property int checkInterval: 120 // minutes
                property int adviseUpdateThreshold: 75 // packages
                property int stronglyAdviseUpdateThreshold: 200 // packages
            }
            
            property JsonObject wallpaperSelector: JsonObject {
                property bool useSystemFileDialog: false
            }
            
            property JsonObject windows: JsonObject {
                property bool showTitlebar: true // Client-side decoration for shell apps
                property bool centerTitle: true
            }

            property JsonObject hacks: JsonObject {
                property int arbitraryRaceConditionDelay: 20 // milliseconds
            }

            property JsonObject workSafety: JsonObject {
                property JsonObject enable: JsonObject {
                    property bool wallpaper: false
                    property bool clipboard: false
                }
                property JsonObject triggerCondition: JsonObject {
                    property list<string> networkNameKeywords: ["airport", "cafe", "college", "company", "eduroam", "free", "guest", "public", "school", "university"]
                    property list<string> fileKeywords: ["anime", "booru", "ecchi", "hentai", "yande.re", "konachan", "breast", "nipples", "pussy", "nsfw", "spoiler", "girl"]
                    property list<string> linkKeywords: ["hentai", "porn", "sukebei", "hitomi.la", "rule34", "gelbooru", "fanbox", "dlsite"]
                }
            }

            property JsonObject waffles: JsonObject {
                // Animations on Windoes are kinda janky. Setting the following to
                // false will make (some) stuff also be like that for accuracy. 
                // Example: the right-click menu of the Start button
                property JsonObject tweaks: JsonObject {
                    property bool smootherMenuAnimations: true
                    property bool switchHandlePositionFix: true
                }
                property JsonObject bar: JsonObject {
                    property bool bottom: true
                    property bool leftAlignApps: false
                }
                property JsonObject actionCenter: JsonObject {
                    property list<string> toggles: [ "network", "bluetooth", "easyEffects", "powerProfile", "idleInhibitor", "nightLight", "darkMode", "antiFlashbang", "cloudflareWarp", "mic", "musicRecognition", "notifications", "onScreenKeyboard", "gameMode", "screenSnip", "colorPicker" ]
                }
            }
        }
    }
}<|MERGE_RESOLUTION|>--- conflicted
+++ resolved
@@ -544,12 +544,7 @@
                 }
             }
 
-<<<<<<< HEAD
-=======
-            property JsonObject resources: JsonObject {
-                property int updateInterval: 3000
-                property int historyLength: 60
-            }
+
 
             property JsonObject tray: JsonObject {
                 property bool monochromeIcons: true
@@ -559,7 +554,6 @@
                 property bool filterPassive: true
             }
 
->>>>>>> b4920a7c
             property JsonObject musicRecognition: JsonObject {
                 property int timeout: 16
                 property int interval: 4
