pragma Singleton
pragma ComponentBehavior: Bound
import QtQuick
import Quickshell
import Quickshell.Io
import qs.modules.common.functions

Singleton {
    id: root
    property string filePath: Directories.shellConfigPath
    property alias options: configOptionsJsonAdapter
    property bool ready: false
    property int readWriteDelay: 50 // milliseconds
    property bool blockWrites: false

    function setNestedValue(nestedKey, value) {
        let keys = nestedKey.split(".");
        let obj = root.options;
        let parents = [obj];

        // Traverse and collect parent objects
        for (let i = 0; i < keys.length - 1; ++i) {
            if (!obj[keys[i]] || typeof obj[keys[i]] !== "object") {
                obj[keys[i]] = {};
            }
            obj = obj[keys[i]];
            parents.push(obj);
        }

        // Convert value to correct type using JSON.parse when safe
        let convertedValue = value;
        if (typeof value === "string") {
            let trimmed = value.trim();
            if (trimmed === "true" || trimmed === "false" || !isNaN(Number(trimmed))) {
                try {
                    convertedValue = JSON.parse(trimmed);
                } catch (e) {
                    convertedValue = value;
                }
            }
        }

        obj[keys[keys.length - 1]] = convertedValue;
    }

    Timer {
        id: fileReloadTimer
        interval: root.readWriteDelay
        repeat: false
        onTriggered: {
            configFileView.reload()
        }
    }

    Timer {
        id: fileWriteTimer
        interval: root.readWriteDelay
        repeat: false
        onTriggered: {
            configFileView.writeAdapter()
        }
    }

    FileView {
        id: configFileView
        path: root.filePath
        watchChanges: true
        blockWrites: root.blockWrites
        onFileChanged: fileReloadTimer.restart()
        onAdapterUpdated: fileWriteTimer.restart()
        onLoaded: root.ready = true
        onLoadFailed: error => {
            if (error == FileViewError.FileNotFound) {
                writeAdapter();
            }
        }

        JsonAdapter {
            id: configOptionsJsonAdapter

            property list<string> enabledPanels: [
                "iiBar", "iiBackground", "iiCheatsheet", "iiDock", "iiLock", "iiMediaControls", "iiNotificationPopup", "iiOnScreenDisplay", "iiOnScreenKeyboard", "iiOverlay", "iiOverview", "iiPolkit", "iiRegionSelector", "iiReloadPopup", "iiScreenCorners", "iiSessionScreen", "iiSidebarLeft", "iiSidebarRight", "iiVerticalBar", "iiWallpaperSelector"
            ]
            property string panelFamily: "ii" // "ii", "w"

            property JsonObject policies: JsonObject {
                property int ai: 1 // 0: No | 1: Yes | 2: Local
                property int weeb: 1 // 0: No | 1: Open | 2: Closet
            }

            property JsonObject ai: JsonObject {
                property string systemPrompt: "## Style\n- Use casual tone, don't be formal! Make sure you answer precisely without hallucination and prefer bullet points over walls of text. You can have a friendly greeting at the beginning of the conversation, but don't repeat the user's question\n\n## Context (ignore when irrelevant)\n- You are a helpful and inspiring sidebar assistant on a {DISTRO} Linux system\n- Desktop environment: {DE}\n- Current date & time: {DATETIME}\n- Focused app: {WINDOWCLASS}\n\n## Presentation\n- Use Markdown features in your response: \n  - **Bold** text to **highlight keywords** in your response\n  - **Split long information into small sections** with h2 headers and a relevant emoji at the start of it (for example `## 🐧 Linux`). Bullet points are preferred over long paragraphs, unless you're offering writing support or instructed otherwise by the user.\n- Asked to compare different options? You should firstly use a table to compare the main aspects, then elaborate or include relevant comments from online forums *after* the table. Make sure to provide a final recommendation for the user's use case!\n- Use LaTeX formatting for mathematical and scientific notations whenever appropriate. Enclose all LaTeX '$$' delimiters. NEVER generate LaTeX code in a latex block unless the user explicitly asks for it. DO NOT use LaTeX for regular documents (resumes, letters, essays, CVs, etc.).\n"
                property string tool: "functions" // search, functions, or none
                property list<var> extraModels: [
                    {
                        "api_format": "openai", // Most of the time you want "openai". Use "gemini" for Google's models
                        "description": "This is a custom model. Edit the config to add more! | Anyway, this is DeepSeek R1 Distill LLaMA 70B",
                        "endpoint": "https://openrouter.ai/api/v1/chat/completions",
                        "homepage": "https://openrouter.ai/deepseek/deepseek-r1-distill-llama-70b:free", // Not mandatory
                        "icon": "spark-symbolic", // Not mandatory
                        "key_get_link": "https://openrouter.ai/settings/keys", // Not mandatory
                        "key_id": "openrouter",
                        "model": "deepseek/deepseek-r1-distill-llama-70b:free",
                        "name": "Custom: DS R1 Dstl. LLaMA 70B",
                        "requires_key": true
                    }
                ]
            }

            property JsonObject appearance: JsonObject {
                property bool extraBackgroundTint: true
                property int fakeScreenRounding: 2 // 0: None | 1: Always | 2: When not fullscreen
                property JsonObject fonts: JsonObject {
                    property string main: "Google Sans Flex"
                    property string numbers: "Google Sans Flex"
                    property string title: "Google Sans Flex"
                    property string iconNerd: "JetBrains Mono NF"
                    property string monospace: "JetBrains Mono NF"
                    property string reading: "Readex Pro"
                    property string expressive: "Space Grotesk"
                }
                property JsonObject transparency: JsonObject {
                    property bool enable: false
                    property bool automatic: true
                    property real backgroundTransparency: 0.11
                    property real contentTransparency: 0.57
                }
                property JsonObject wallpaperTheming: JsonObject {
                    property bool enableAppsAndShell: true
                    property bool enableQtApps: true
                    property bool enableTerminal: true
                    property JsonObject terminalGenerationProps: JsonObject {
                        property real harmony: 0.6
                        property real harmonizeThreshold: 100
                        property real termFgBoost: 0.35
                        property bool forceDarkMode: false
                    }
                }
                property JsonObject palette: JsonObject {
                    property string type: "auto" // Allowed: auto, scheme-content, scheme-expressive, scheme-fidelity, scheme-fruit-salad, scheme-monochrome, scheme-neutral, scheme-rainbow, scheme-tonal-spot
                }
            }

            property JsonObject audio: JsonObject {
                // Values in %
                property JsonObject protection: JsonObject {
                    // Prevent sudden bangs
                    property bool enable: false
                    property real maxAllowedIncrease: 10
                    property real maxAllowed: 99
                }
            }

            property JsonObject apps: JsonObject {
                property string bluetooth: "kcmshell6 kcm_bluetooth"
                property string network: "kitty -1 fish -c nmtui"
                property string networkEthernet: "kcmshell6 kcm_networkmanagement"
                property string taskManager: "plasma-systemmonitor --page-name Processes"
                property string terminal: "kitty -1" // This is only for shell actions
                property string update: "kitty -1 --hold=yes fish -i -c 'pkexec pacman -Syu'"
                property string volumeMixer: `~/.config/hypr/hyprland/scripts/launch_first_available.sh "pavucontrol-qt" "pavucontrol"`
            }

            property JsonObject background: JsonObject {
                property JsonObject widgets: JsonObject {
                    property JsonObject clock: JsonObject {
                        property bool enable: true
                        property bool showOnlyWhenLocked: false
                        property string placementStrategy: "leastBusy" // "free", "leastBusy", "mostBusy"
                        property real x: 100
                        property real y: 100
                        property string style: "cookie"        // Options: "cookie", "digital"
                        property string styleLocked: "cookie"  // Options: "cookie", "digital"
                        property JsonObject cookie: JsonObject {
                            property bool aiStyling: false
                            property int sides: 14
                            property string dialNumberStyle: "full"   // Options: "dots" , "numbers", "full" , "none"
                            property string hourHandStyle: "fill"     // Options: "classic", "fill", "hollow", "hide"
                            property string minuteHandStyle: "medium" // Options "classic", "thin", "medium", "bold", "hide"
                            property string secondHandStyle: "dot"    // Options: "dot", "line", "classic", "hide"
                            property string dateStyle: "bubble"       // Options: "border", "rect", "bubble" , "hide"
                            property bool timeIndicators: true
                            property bool hourMarks: false
                            property bool dateInClock: true
                            property bool constantlyRotate: false
                            property bool useSineCookie: false
                        }
                        property JsonObject digital: JsonObject {
                            property bool animateChange: true
                        }
                        property JsonObject quote: JsonObject {
                            property bool enable: false
                            property string text: ""
                        }
                    }
                    property JsonObject weather: JsonObject {
                        property bool enable: false
                        property string placementStrategy: "free" // "free", "leastBusy", "mostBusy"
                        property real x: 400
                        property real y: 100
                    }
                }
                property string wallpaperPath: ""
                property string thumbnailPath: ""
                property bool hideWhenFullscreen: true
                property JsonObject parallax: JsonObject {
                    property bool vertical: false
                    property bool autoVertical: false
                    property bool enableWorkspace: true
                    property real workspaceZoom: 1.07 // Relative to your screen, not wallpaper size
                    property bool enableSidebar: true
                    property real widgetsFactor: 1.2
                }
            }

            property JsonObject bar: JsonObject {
                property JsonObject autoHide: JsonObject {
                    property bool enable: false
                    property int hoverRegionWidth: 2
                    property bool pushWindows: false
                    property JsonObject showWhenPressingSuper: JsonObject {
                        property bool enable: true
                        property int delay: 140
                    }
                }
                property bool bottom: false // Instead of top
                property int cornerStyle: 0 // 0: Hug | 1: Float | 2: Plain rectangle
                property bool floatStyleShadow: true // Show shadow behind bar when cornerStyle == 1 (Float)
                property bool borderless: false // true for no grouping of items
                property string topLeftIcon: "spark" // Options: "distro" or any icon name in ~/.config/quickshell/ii/assets/icons
                property bool showBackground: true
                property bool verbose: true
                property bool vertical: false
                property JsonObject resources: JsonObject {
                    property bool alwaysShowSwap: true
                    property bool alwaysShowCpu: true
                    property int memoryWarningThreshold: 95
                    property int swapWarningThreshold: 85
                    property int cpuWarningThreshold: 90
                }
                property list<string> screenList: [] // List of names, like "eDP-1", find out with 'hyprctl monitors' command
                property JsonObject utilButtons: JsonObject {
                    property bool showScreenSnip: true
                    property bool showColorPicker: false
                    property bool showMicToggle: false
                    property bool showKeyboardToggle: true
                    property bool showDarkModeToggle: true
                    property bool showPerformanceProfileToggle: false
                    property bool showScreenRecord: false
                }
                property JsonObject workspaces: JsonObject {
                    property bool monochromeIcons: true
                    property int shown: 10
                    property bool showAppIcons: true
                    property bool alwaysShowNumbers: false
                    property int showNumberDelay: 300 // milliseconds
                    property list<string> numberMap: ["1", "2"] // Characters to show instead of numbers on workspace indicator
                    property bool useNerdFont: false
                }
                property JsonObject weather: JsonObject {
                    property bool enable: false
                    property bool enableGPS: true // gps based location
                    property string city: "" // When 'enableGPS' is false
                    property bool useUSCS: false // Instead of metric (SI) units
                    property int fetchInterval: 10 // minutes
                }
                property JsonObject indicators: JsonObject {
                    property JsonObject notifications: JsonObject {
                        property bool showUnreadCount: false
                    }
                }
                property JsonObject tooltips: JsonObject {
                    property bool clickToShow: false
                }
            }

            property JsonObject battery: JsonObject {
                property int low: 20
                property int critical: 5
                property int full: 101
                property bool automaticSuspend: true
                property int suspend: 3
            }

            property JsonObject cheatsheet: JsonObject {
                // Use a nerdfont to see the icons
                // 0: 󰖳  | 1: 󰌽 | 2: 󰘳 | 3:  | 4: 󰨡
                // 5:  | 6:  | 7: 󰣇 | 8:  | 9: 
                // 10:  | 11:  | 12:  | 13:  | 14: 󱄛
                property string superKey: ""
                property bool useMacSymbol: false
                property bool splitButtons: false
                property bool useMouseSymbol: false
                property bool useFnSymbol: false
                property JsonObject fontSize: JsonObject {
                    property int key: Appearance.font.pixelSize.smaller
                    property int comment: Appearance.font.pixelSize.smaller
                }
            }

            property JsonObject conflictKiller: JsonObject {
                property bool autoKillNotificationDaemons: false
                property bool autoKillTrays: false
            }

            property JsonObject crosshair: JsonObject {
                // Valorant crosshair format. Use https://www.vcrdb.net/builder
                property string code: "0;P;d;1;0l;10;0o;2;1b;0"
            }

            property JsonObject dock: JsonObject {
                property bool enable: false
                property bool monochromeIcons: true
                property real height: 60
                property real hoverRegionHeight: 2
                property bool pinnedOnStartup: false
                property bool hoverToReveal: true // When false, only reveals on empty workspace
                property list<string> pinnedApps: [ // IDs of pinned entries
                    "org.kde.dolphin", "kitty",]
                property list<string> ignoredAppRegexes: []
            }

            property JsonObject interactions: JsonObject {
                property JsonObject scrolling: JsonObject {
                    property bool fasterTouchpadScroll: false // Enable faster scrolling with touchpad
                    property int mouseScrollDeltaThreshold: 120 // delta >= this then it gets detected as mouse scroll rather than touchpad
                    property int mouseScrollFactor: 120
                    property int touchpadScrollFactor: 450
                }
                property JsonObject deadPixelWorkaround: JsonObject { // Hyprland leaves out 1 pixel on the right for interactions
                    property bool enable: false
                }
            }

            property JsonObject language: JsonObject {
                property string ui: "auto" // UI language. "auto" for system locale, or specific language code like "zh_CN", "en_US"
                property JsonObject translator: JsonObject {
                    property string engine: "auto" // Run `trans -list-engines` for available engines. auto should use google
                    property string targetLanguage: "auto" // Run `trans -list-all` for available languages
                    property string sourceLanguage: "auto"
                }
            }

            property JsonObject light: JsonObject {
                property JsonObject night: JsonObject {
                    property bool automatic: true
                    property string from: "19:00" // Format: "HH:mm", 24-hour time
                    property string to: "06:30"   // Format: "HH:mm", 24-hour time
                    property int colorTemperature: 5000
                }
                property JsonObject antiFlashbang: JsonObject {
                    property bool enable: false
                }
            }

            property JsonObject lock: JsonObject {
                property bool useHyprlock: false
                property bool launchOnStartup: false
                property JsonObject blur: JsonObject {
                    property bool enable: true
                    property real radius: 100
                    property real extraZoom: 1.1
                }
                property bool centerClock: true
                property bool showLockedText: true
                property JsonObject security: JsonObject {
                    property bool unlockKeyring: true
                    property bool requirePasswordToPower: false
                }
                property bool materialShapeChars: true
            }

            property JsonObject media: JsonObject {
                // Attempt to remove dupes (the aggregator playerctl one and browsers' native ones when there's plasma browser integration)
                property bool filterDuplicatePlayers: true
            }

            property JsonObject networking: JsonObject {
                property string userAgent: "Mozilla/5.0 (Windows NT 10.0; Win64; x64) AppleWebKit/537.36 (KHTML, like Gecko) Chrome/123.0.0.0 Safari/537.36"
            }

            property JsonObject notifications: JsonObject {
                property int timeout: 7000
            }

            property JsonObject osd: JsonObject {
                property int timeout: 1000
            }

            property JsonObject osk: JsonObject {
                property string layout: "qwerty_full"
                property bool pinnedOnStartup: false
            }

            property JsonObject overlay: JsonObject {
                property bool openingZoomAnimation: true
                property bool darkenScreen: true
                property real clickthroughOpacity: 0.8
                property JsonObject floatingImage: JsonObject {
                    property string imageSource: "https://media.tenor.com/H5U5bJzj3oAAAAAi/kukuru.gif"
                    property real scale: 0.5
                }
            }

            property JsonObject overview: JsonObject {
                property bool enable: true
                property real scale: 0.18 // Relative to screen size
                property real rows: 2
                property real columns: 5
                property bool centerIcons: true
            }

            property JsonObject regionSelector: JsonObject {
                property JsonObject targetRegions: JsonObject {
                    property bool windows: true
                    property bool layers: false
                    property bool content: true
                    property bool showLabel: false
                    property real opacity: 0.3
                    property real contentRegionOpacity: 0.8
                    property int selectionPadding: 5
                }
                property JsonObject rect: JsonObject {
                    property bool showAimLines: true
                }
                property JsonObject circle: JsonObject {
                    property int strokeWidth: 6
                    property int padding: 10
                }
            }

            property JsonObject resources: JsonObject {
                property int updateInterval: 3000
                property int historyLength: 60
            }

            property JsonObject tray: JsonObject {
                property bool monochromeIcons: true
                property bool showItemId: false
                property bool invertPinnedItems: true // Makes the below a whitelist for the tray and blacklist for the pinned area
                property list<var> pinnedItems: [ "Fcitx" ]
                property bool filterPassive: true
            }

            property JsonObject musicRecognition: JsonObject {
                property int timeout: 16
                property int interval: 4
            }

            property JsonObject search: JsonObject {
                property int nonAppResultDelay: 30 // This prevents lagging when typing
                property string engineBaseUrl: "https://www.google.com/search?q="
                property list<string> excludedSites: ["quora.com", "facebook.com"]
                property bool sloppy: false // Uses levenshtein distance based scoring instead of fuzzy sort. Very weird.
                property JsonObject prefix: JsonObject {
                    property bool showDefaultActionsWithoutPrefix: true
                    property string action: "/"
                    property string app: ">"
                    property string clipboard: ";"
                    property string emojis: ":"
                    property string math: "="
                    property string shellCommand: "$"
                    property string webSearch: "?"
                }
                property JsonObject imageSearch: JsonObject {
                    property string imageSearchEngineBaseUrl: "https://lens.google.com/uploadbyurl?url="
                    property bool useCircleSelection: false
                }
            }

            property JsonObject sidebar: JsonObject {
                property bool keepRightSidebarLoaded: true
                property JsonObject translator: JsonObject {
                    property bool enable: false
                    property int delay: 300 // Delay before sending request. Reduces (potential) rate limits and lag.
                }
                property JsonObject ai: JsonObject {
                    property bool textFadeIn: false
                }
                property JsonObject booru: JsonObject {
                    property bool allowNsfw: false
                    property string defaultProvider: "yandere"
                    property int limit: 20
                    property JsonObject zerochan: JsonObject {
                        property string username: "[unset]"
                    }
                }
                property JsonObject cornerOpen: JsonObject {
                    property bool enable: true
                    property bool bottom: false
                    property bool valueScroll: true
                    property bool clickless: false
                    property int cornerRegionWidth: 250
                    property int cornerRegionHeight: 5
                    property bool visualize: false
                    property bool clicklessCornerEnd: true
                    property int clicklessCornerVerticalOffset: 1
                }

                property JsonObject quickToggles: JsonObject {
                    property string style: "android" // Options: classic, android
                    property JsonObject android: JsonObject {
                        property int columns: 5
                        property list<var> toggles: [
                            { "size": 2, "type": "network" },
                            { "size": 2, "type": "bluetooth"  },
                            { "size": 1, "type": "idleInhibitor" },
                            { "size": 1, "type": "mic" },
                            { "size": 2, "type": "audio" },
                            { "size": 2, "type": "nightLight" }
                        ]
                    }
                }

                property JsonObject quickSliders: JsonObject {
                    property bool enable: false
                    property bool showMic: false
                    property bool showVolume: true
                    property bool showBrightness: true
                }
            }

            property JsonObject screenRecord: JsonObject {
                property string savePath: Directories.videos.replace("file://","") // strip "file://"
            }

            property JsonObject screenSnip: JsonObject {
                property string savePath: "" // only copy to clipboard when empty
            }

            property JsonObject sounds: JsonObject {
                property bool battery: false
                property bool pomodoro: false
                property string theme: "freedesktop"
            }

            property JsonObject time: JsonObject {
                // https://doc.qt.io/qt-6/qtime.html#toString
                property string format: "hh:mm"
                property string shortDateFormat: "dd/MM"
<<<<<<< HEAD
                property string longDateFormat: "dd/MM/yyyy"
=======
                property string dateWithYearFormat: "dd/MM/yyyy"
>>>>>>> b4920a7c
                property string dateFormat: "ddd, dd/MM"
                property int firstDayOfWeek: 0 // 0: Monday, 1: Tuesday, 2: Wednesday, 3: Thursday, 4: Friday, 5: Saturday, 6: Sunday

                property JsonObject pomodoro: JsonObject {
                    property int breakTime: 300
                    property int cyclesBeforeLongBreak: 4
                    property int focus: 1500
                    property int longBreak: 900
                }
                property bool secondPrecision: false
            }

            property JsonObject updates: JsonObject {
                property int checkInterval: 120 // minutes
                property int adviseUpdateThreshold: 75 // packages
                property int stronglyAdviseUpdateThreshold: 200 // packages
            }
            
            property JsonObject wallpaperSelector: JsonObject {
                property bool useSystemFileDialog: false
            }
            
            property JsonObject windows: JsonObject {
                property bool showTitlebar: true // Client-side decoration for shell apps
                property bool centerTitle: true
            }

            property JsonObject hacks: JsonObject {
                property int arbitraryRaceConditionDelay: 20 // milliseconds
            }

            property JsonObject workSafety: JsonObject {
                property JsonObject enable: JsonObject {
                    property bool wallpaper: false
                    property bool clipboard: false
                }
                property JsonObject triggerCondition: JsonObject {
                    property list<string> networkNameKeywords: ["airport", "cafe", "college", "company", "eduroam", "free", "guest", "public", "school", "university"]
                    property list<string> fileKeywords: ["anime", "booru", "ecchi", "hentai", "yande.re", "konachan", "breast", "nipples", "pussy", "nsfw", "spoiler", "girl"]
                    property list<string> linkKeywords: ["hentai", "porn", "sukebei", "hitomi.la", "rule34", "gelbooru", "fanbox", "dlsite"]
                }
            }

            property JsonObject waffles: JsonObject {
                // Animations on Windoes are kinda janky. Setting the following to
                // false will make (some) stuff also be like that for accuracy. 
                // Example: the right-click menu of the Start button
                property JsonObject tweaks: JsonObject {
                    property bool smootherMenuAnimations: true
                    property bool switchHandlePositionFix: true
                }
                property JsonObject bar: JsonObject {
                    property bool bottom: true
                    property bool leftAlignApps: false
                }
                property JsonObject actionCenter: JsonObject {
                    property list<string> toggles: [ "network", "bluetooth", "easyEffects", "powerProfile", "idleInhibitor", "nightLight", "darkMode", "antiFlashbang", "cloudflareWarp", "mic", "musicRecognition", "notifications", "onScreenKeyboard", "gameMode", "screenSnip", "colorPicker" ]
                }
            }
        }
    }
}<|MERGE_RESOLUTION|>--- conflicted
+++ resolved
@@ -538,11 +538,8 @@
                 // https://doc.qt.io/qt-6/qtime.html#toString
                 property string format: "hh:mm"
                 property string shortDateFormat: "dd/MM"
-<<<<<<< HEAD
                 property string longDateFormat: "dd/MM/yyyy"
-=======
                 property string dateWithYearFormat: "dd/MM/yyyy"
->>>>>>> b4920a7c
                 property string dateFormat: "ddd, dd/MM"
                 property int firstDayOfWeek: 0 // 0: Monday, 1: Tuesday, 2: Wednesday, 3: Thursday, 4: Friday, 5: Saturday, 6: Sunday
 
