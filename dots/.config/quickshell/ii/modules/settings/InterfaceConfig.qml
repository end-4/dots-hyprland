import QtQuick
import QtQuick.Layouts
import qs.services
import qs.modules.common
import qs.modules.common.widgets

ContentPage {
    forceWidth: true

    ContentSection {
<<<<<<< HEAD
        icon: "wallpaper"
        title: Translation.tr("Background")

        ConfigSwitch {
            buttonIcon: "nest_clock_farsight_analog"
            text: Translation.tr("Show clock")
            checked: Config.options.background.clock.show
            onCheckedChanged: {
                Config.options.background.clock.show = checked;
            }
        }
            

        ConfigSpinBox {
            icon: "loupe"
            text: Translation.tr("Scale (%)")
            value: Config.options.background.clock.scale * 100
            from: 1
            to: 200
            stepSize: 2
            onValueChanged: {
                Config.options.background.clock.scale = value / 100;
            }
        }

        ContentSubsection {
            title: Translation.tr("Clock style")
            ConfigSelectionArray {
                currentValue: Config.options.background.clock.style
                onSelected: newValue => {
                    Config.options.background.clock.style = newValue;
                }
                options: [
                    {
                        displayName: Translation.tr("Simple digital"),
                        icon: "timer_10",
                        value: "digital"
                    },
                    {
                        displayName: Translation.tr("Material cookie"),
                        icon: "cookie",
                        value: "cookie"
                    }
                ]
            }
        }

        ContentSubsection {
            visible: Config.options.background.clock.style === "digital"
            title: Translation.tr("Digital clock settings")

            ConfigSwitch {
                buttonIcon: "animation"
                text: Translation.tr("Animate time change")
                checked: Config.options.background.clock.digital.animateChange
                onCheckedChanged: {
                    Config.options.background.clock.digital.animateChange = checked;
                }
            }
        }

        ContentSubsection {
            visible: Config.options.background.clock.style === "cookie"
            title: Translation.tr("Cookie clock settings")

            ConfigSwitch {
                buttonIcon: "wand_stars"
                text: Translation.tr("Auto styling with Gemini")
                checked: Config.options.background.clock.cookie.aiStyling
                onCheckedChanged: {
                    Config.options.background.clock.cookie.aiStyling = checked;
                }
                StyledToolTip {
                    text: Translation.tr("Uses Gemini to categorize the wallpaper then picks a preset based on it.\nYou'll need to set Gemini API key on the left sidebar first.\nImages are downscaled for performance, but just to be safe,\ndo not select wallpapers with sensitive information.")
                }
            }

            ConfigSwitch {
                buttonIcon: "airwave"
                text: Translation.tr("Use old sine wave cookie implementation")
                checked: Config.options.background.clock.cookie.useSineCookie
                onCheckedChanged: {
                    Config.options.background.clock.cookie.useSineCookie = checked;
                }
                StyledToolTip {
                    text: "Looks a bit softer and more consistent with different number of sides,\nbut has less impressive morphing"
                }
            }

            ConfigSpinBox {
                icon: "add_triangle"
                text: Translation.tr("Sides")
                value: Config.options.background.clock.cookie.sides
                from: 0
                to: 40
                stepSize: 1
                onValueChanged: {
                    Config.options.background.clock.cookie.sides = value;
                }
            }

            ConfigSwitch {
                buttonIcon: "autoplay"
                text: Translation.tr("Constantly rotate")
                checked: Config.options.background.clock.cookie.constantlyRotate
                onCheckedChanged: {
                    Config.options.background.clock.cookie.constantlyRotate = checked;
                }
                StyledToolTip {
                    text: "Makes the clock always rotate. This is extremely expensive\n(expect 50% usage on Intel UHD Graphics) and thus impractical."
                }
            }

            ConfigRow {

                ConfigSwitch {
                    enabled: Config.options.background.clock.style === "cookie" && Config.options.background.clock.cookie.dialNumberStyle === "dots" || Config.options.background.clock.cookie.dialNumberStyle === "full"
                    buttonIcon: "brightness_7"
                    text: Translation.tr("Hour marks")
                    checked: Config.options.background.clock.cookie.hourMarks
                    onEnabledChanged: {
                        checked = Config.options.background.clock.cookie.hourMarks;
                    }
                    onCheckedChanged: {
                        Config.options.background.clock.cookie.hourMarks = checked;
                    }
                    StyledToolTip {
                        text: "Can only be turned on using the 'Dots' or 'Full' dial style for aesthetic reasons"
                    }
                }

                ConfigSwitch {
                    enabled: Config.options.background.clock.style === "cookie" && Config.options.background.clock.cookie.dialNumberStyle !== "numbers"
                    buttonIcon: "timer_10"
                    text: Translation.tr("Digits in the middle")
                    checked: Config.options.background.clock.cookie.timeIndicators
                    onEnabledChanged: {
                        checked = Config.options.background.clock.cookie.timeIndicators;
                    }
                    onCheckedChanged: {
                        Config.options.background.clock.cookie.timeIndicators = checked;
                    }
                    StyledToolTip {
                        text: "Can't be turned on when using 'Numbers' dial style for aesthetic reasons"
                    }
                }
            }
        }
        
        ContentSubsection {
            visible: Config.options.background.clock.style === "cookie"
            title: Translation.tr("Dial style")
            ConfigSelectionArray {
                currentValue: Config.options.background.clock.cookie.dialNumberStyle
                onSelected: newValue => {
                    Config.options.background.clock.cookie.dialNumberStyle = newValue;
                    if (newValue !== "dots" && newValue !== "full") {
                        Config.options.background.clock.cookie.hourMarks = false;
                    }
                    if (newValue === "numbers") {
                        Config.options.background.clock.cookie.timeIndicators = false;
                    }
                }
                options: [
                    {
                        displayName: "",
                        icon: "block",
                        value: "none"
                    },
                    {
                        displayName: Translation.tr("Dots"),
                        icon: "graph_6",
                        value: "dots"
                    },
                    {
                        displayName: Translation.tr("Full"),
                        icon: "history_toggle_off",
                        value: "full"
                    },
                    {
                        displayName: Translation.tr("Numbers"),
                        icon: "counter_1",
                        value: "numbers"
                    }
                ]
            }
        }

        ContentSubsection {
            visible: Config.options.background.clock.style === "cookie"
            title: Translation.tr("Hour hand")
            ConfigSelectionArray {
                currentValue: Config.options.background.clock.cookie.hourHandStyle
                onSelected: newValue => {
                    Config.options.background.clock.cookie.hourHandStyle = newValue;
                }
                options: [
                    {
                        displayName: "",
                        icon: "block",
                        value: "hide"
                    },
                    {
                        displayName: Translation.tr("Classic"),
                        icon: "radio",
                        value: "classic"
                    },
                    {
                        displayName: Translation.tr("Hollow"),
                        icon: "circle",
                        value: "hollow"
                    },
                    {
                        displayName: Translation.tr("Fill"),
                        icon: "eraser_size_5",
                        value: "fill"
                    },
                ]
            }
        }

        ContentSubsection {
            visible: Config.options.background.clock.style === "cookie"
            title: Translation.tr("Minute hand")

            ConfigSelectionArray {
                currentValue: Config.options.background.clock.cookie.minuteHandStyle
                onSelected: newValue => {
                    Config.options.background.clock.cookie.minuteHandStyle = newValue;
                }
                options: [
                    {
                        displayName: "",
                        icon: "block",
                        value: "hide"
                    },
                    {
                        displayName: Translation.tr("Classic"),
                        icon: "radio",
                        value: "classic"
                    },
                    {
                        displayName: Translation.tr("Thin"),
                        icon: "line_end",
                        value: "thin"
                    },
                    {
                        displayName: Translation.tr("Medium"),
                        icon: "eraser_size_2",
                        value: "medium"
                    },
                    {
                        displayName: Translation.tr("Bold"),
                        icon: "eraser_size_4",
                        value: "bold"
                    },
                ]
            }
        }

        ContentSubsection {
            visible: Config.options.background.clock.style === "cookie"
            title: Translation.tr("Second hand")

            ConfigSelectionArray {
                currentValue: Config.options.background.clock.cookie.secondHandStyle
                onSelected: newValue => {
                    Config.options.background.clock.cookie.secondHandStyle = newValue;
                }
                options: [
                    {
                        displayName: "",
                        icon: "block",
                        value: "hide"
                    },
                    {
                        displayName: Translation.tr("Classic"),
                        icon: "radio",
                        value: "classic"
                    },
                    {
                        displayName: Translation.tr("Line"),
                        icon: "line_end",
                        value: "line"
                    },
                    {
                        displayName: Translation.tr("Dot"),
                        icon: "adjust",
                        value: "dot"
                    },
                ]
            }
        }

        ContentSubsection {
            visible: Config.options.background.clock.style === "cookie"
            title: Translation.tr("Date style")

            ConfigSelectionArray {
                currentValue: Config.options.background.clock.cookie.dateStyle
                onSelected: newValue => {
                    Config.options.background.clock.cookie.dateStyle = newValue;
                }
                options: [
                    {
                        displayName: "",
                        icon: "block",
                        value: "hide"
                    },
                    {
                        displayName: Translation.tr("Bubble"),
                        icon: "bubble_chart",
                        value: "bubble"
                    },
                    {
                        displayName: Translation.tr("Border"),
                        icon: "rotate_right",
                        value: "border"
                    },
                    {
                        displayName: Translation.tr("Rect"),
                        icon: "rectangle",
                        value: "rect"
                    }
                ]
            }
        }

        ContentSubsection {
            title: Translation.tr("Quote settings")
            ConfigSwitch {
                buttonIcon: "format_quote"
                text: Translation.tr("Show quote")
                checked: Config.options.background.showQuote
                onCheckedChanged: {
                    Config.options.background.showQuote = checked;
                }
            }
            MaterialTextArea {
                Layout.fillWidth: true
                placeholderText: Translation.tr("Quote")
                text: Config.options.background.quote
                wrapMode: TextEdit.Wrap
                onTextChanged: {
                    Config.options.background.quote = text;
                }
            }
        }

        ContentSubsection {
            title: Translation.tr("Wallpaper parallax")

            ConfigSwitch {
                buttonIcon: "unfold_more_double"
                text: Translation.tr("Vertical")
                checked: Config.options.background.parallax.vertical
                onCheckedChanged: {
                    Config.options.background.parallax.vertical = checked;
                }
            }

            ConfigRow {
                uniform: true
                ConfigSwitch {
                    buttonIcon: "counter_1"
                    text: Translation.tr("Depends on workspace")
                    checked: Config.options.background.parallax.enableWorkspace
                    onCheckedChanged: {
                        Config.options.background.parallax.enableWorkspace = checked;
                    }
                }
                ConfigSwitch {
                    buttonIcon: "side_navigation"
                    text: Translation.tr("Depends on sidebars")
                    checked: Config.options.background.parallax.enableSidebar
                    onCheckedChanged: {
                        Config.options.background.parallax.enableSidebar = checked;
                    }
                }
            }
            ConfigSpinBox {
                icon: "loupe"
                text: Translation.tr("Preferred wallpaper zoom (%)")
                value: Config.options.background.parallax.workspaceZoom * 100
                from: 100
                to: 150
                stepSize: 1
                onValueChanged: {
                    Config.options.background.parallax.workspaceZoom = value / 100;
                }
            }
        }
    }

    ContentSection {
        icon: "keyboard"
        title: Translation.tr("Cheat sheet")

        ContentSubsection {
            title: Translation.tr("Super key symbol")
            tooltip: Translation.tr("Choose a symbol from this list or edit config.json and add your own nerd symbol in cheatsheet.superKey.")
            ConfigSelectionArray {
                currentValue: Config.options.cheatsheet.superKey
                onSelected: newValue => {
                    Config.options.cheatsheet.superKey = newValue;
                }
                // Use a nerdfont to see the icons
                options: ([
                  "󰖳", "", "󰨡", "", "󰌽", "󰣇", "", "", "", 
                  "", "", "󱄛", "", "", "⌘", "󰀲", "󰟍", ""
                ]).map(icon => { return {
                  displayName: icon,
                  value: icon
                  }
                })
            }
        }

        ConfigSwitch {
            buttonIcon: "󰘵"
            text: Translation.tr("Use macOS-like symbols for mods keys")
            checked: Config.options.cheatsheet.useMacSymbol
            onCheckedChanged: {
                Config.options.cheatsheet.useMacSymbol = checked;
            }
            StyledToolTip {
                text: Translation.tr("e.g. 󰘴  for Ctrl, 󰘵  for Alt, 󰘶  for Shift, etc")
            }
        }

        ConfigSwitch {
            buttonIcon: "󱊶"
            text: Translation.tr("Use symbols for function keys")
            checked: Config.options.cheatsheet.useFnSymbol
            onCheckedChanged: {
                Config.options.cheatsheet.useFnSymbol = checked;
            }
            StyledToolTip {
              text: Translation.tr("e.g. 󱊫 for F1, 󱊶  for F12")
            }
        }
        ConfigSwitch {
            buttonIcon: "󰍽"
            text: Translation.tr("Use symbols for mouse")
            checked: Config.options.cheatsheet.useMouseSymbol
            onCheckedChanged: {
                Config.options.cheatsheet.useMouseSymbol = checked;
            }
            StyledToolTip {
              text: Translation.tr("Replace 󱕐   for \"Scroll ↓\", 󱕑   \"Scroll ↑\", L󰍽   \"LMB\", R󰍽   \"RMB\", 󱕒   \"Scroll ↑/↓\" and ⇞/⇟ for \"Page_↑/↓\"")
            }
        }
        ConfigSwitch {
            buttonIcon: "highlight_keyboard_focus"
            text: Translation.tr("Split Buttons")
            checked: Config.options.cheatsheet.splitButtons
            onCheckedChanged: {
                Config.options.cheatsheet.splitButtons = checked;
            }
            StyledToolTip {
                text: Translation.tr("Display modifiers and keys in multiple keycap (e.g., \"Ctrl + A\" instead of \"Ctrl A\" or \"󰘴 + A\" instead of \"󰘴 A\")")
            }

        }

        ConfigSpinBox {
            text: Translation.tr("Keybind font size")
            value: Config.options.cheatsheet.fontSize.key
            from: 8
            to: 30
            stepSize: 1
            onValueChanged: {
                Config.options.cheatsheet.fontSize.key = value;
            }
        }
        ConfigSpinBox {
            text: Translation.tr("Description font size")
            value: Config.options.cheatsheet.fontSize.comment
            from: 8
            to: 30
            stepSize: 1
            onValueChanged: {
                Config.options.cheatsheet.fontSize.comment = value;
            }
        }
    }
    ContentSection {
        icon: "point_scan"
        title: Translation.tr("Crosshair overlay")

        MaterialTextArea {
            Layout.fillWidth: true
            placeholderText: Translation.tr("Crosshair code (in Valorant's format)")
            text: Config.options.crosshair.code
            wrapMode: TextEdit.Wrap
            onTextChanged: {
                Config.options.crosshair.code = text;
            }
        }

        RowLayout {
            StyledText {
                Layout.leftMargin: 10
                color: Appearance.colors.colSubtext
                font.pixelSize: Appearance.font.pixelSize.smallie
                text: Translation.tr("Press Super+G to toggle appearance")
            }
            Item {
                Layout.fillWidth: true
            }
            RippleButtonWithIcon {
                id: editorButton
                buttonRadius: Appearance.rounding.full
                materialIcon: "open_in_new"
                mainText: Translation.tr("Open editor")
                onClicked: {
                    Qt.openUrlExternally(`https://www.vcrdb.net/builder?c=${Config.options.crosshair.code}`);
                }
                StyledToolTip {
                    text: "www.vcrdb.net"
                }
            }
        }
    }

    ContentSection {
=======
>>>>>>> ad9f25c3
        icon: "call_to_action"
        title: Translation.tr("Dock")

        ConfigSwitch {
            buttonIcon: "check"
            text: Translation.tr("Enable")
            checked: Config.options.dock.enable
            onCheckedChanged: {
                Config.options.dock.enable = checked;
            }
        }

        ConfigRow {
            uniform: true
            ConfigSwitch {
                buttonIcon: "highlight_mouse_cursor"
                text: Translation.tr("Hover to reveal")
                checked: Config.options.dock.hoverToReveal
                onCheckedChanged: {
                    Config.options.dock.hoverToReveal = checked;
                }
            }
            ConfigSwitch {
                buttonIcon: "keep"
                text: Translation.tr("Pinned on startup")
                checked: Config.options.dock.pinnedOnStartup
                onCheckedChanged: {
                    Config.options.dock.pinnedOnStartup = checked;
                }
            }
        }
        ConfigSwitch {
            buttonIcon: "colors"
            text: Translation.tr("Tint app icons")
            checked: Config.options.dock.monochromeIcons
            onCheckedChanged: {
                Config.options.dock.monochromeIcons = checked;
            }
        }
    }

    ContentSection {
        icon: "lock"
        title: Translation.tr("Lock screen")

        ConfigSwitch {
            buttonIcon: "water_drop"
            text: Translation.tr('Use Hyprlock (instead of Quickshell)')
            checked: Config.options.lock.useHyprlock
            onCheckedChanged: {
                Config.options.lock.useHyprlock = checked;
            }
            StyledToolTip {
                text: Translation.tr("If you want to somehow use fingerprint unlock...")
            }
        }

        ConfigSwitch {
            buttonIcon: "account_circle"
            text: Translation.tr('Launch on startup')
            checked: Config.options.lock.launchOnStartup
            onCheckedChanged: {
                Config.options.lock.launchOnStartup = checked;
            }
        }

        ContentSubsection {
            title: Translation.tr("Security")

            ConfigSwitch {
                buttonIcon: "settings_power"
                text: Translation.tr('Require password to power off/restart')
                checked: Config.options.lock.security.requirePasswordToPower
                onCheckedChanged: {
                    Config.options.lock.security.requirePasswordToPower = checked;
                }
                StyledToolTip {
                    text: Translation.tr("Remember that on most devices one can always hold the power button to force shutdown\nThis only makes it a tiny bit harder for accidents to happen")
                }
            }

            ConfigSwitch {
                buttonIcon: "key_vertical"
                text: Translation.tr('Also unlock keyring')
                checked: Config.options.lock.security.unlockKeyring
                onCheckedChanged: {
                    Config.options.lock.security.unlockKeyring = checked;
                }
                StyledToolTip {
                    text: Translation.tr("This is usually safe and needed for your browser and AI sidebar anyway\nMostly useful for those who use lock on startup instead of a display manager that does it (GDM, SDDM, etc.)")
                }
            }
        }

        ContentSubsection {
            title: Translation.tr("Style: general")

            ConfigSwitch {
                buttonIcon: "center_focus_weak"
                text: Translation.tr('Center clock')
                checked: Config.options.lock.centerClock
                onCheckedChanged: {
                    Config.options.lock.centerClock = checked;
                }
            }

            ConfigSwitch {
                buttonIcon: "info"
                text: Translation.tr('Show "Locked" text')
                checked: Config.options.lock.showLockedText
                onCheckedChanged: {
                    Config.options.lock.showLockedText = checked;
                }
            }

            ConfigSwitch {
                buttonIcon: "shapes"
                text: Translation.tr('Use varying shapes for password characters')
                checked: Config.options.lock.materialShapeChars
                onCheckedChanged: {
                    Config.options.lock.materialShapeChars = checked;
                }
            }
        }
        ContentSubsection {
            title: Translation.tr("Style: Blurred")

            ConfigSwitch {
                buttonIcon: "blur_on"
                text: Translation.tr('Enable blur')
                checked: Config.options.lock.blur.enable
                onCheckedChanged: {
                    Config.options.lock.blur.enable = checked;
                }
            }

            ConfigSpinBox {
                icon: "loupe"
                text: Translation.tr("Extra wallpaper zoom (%)")
                value: Config.options.lock.blur.extraZoom * 100
                from: 1
                to: 150
                stepSize: 2
                onValueChanged: {
                    Config.options.lock.blur.extraZoom = value / 100;
                }
            }
        }
    }

    ContentSection {
        icon: "notifications"
        title: Translation.tr("Notifications")

        ConfigSpinBox {
            icon: "av_timer"
            text: Translation.tr("Timeout duration (if not defined by notification) (ms)")
            value: Config.options.notifications.timeout
            from: 1000
            to: 60000
            stepSize: 1000
            onValueChanged: {
                Config.options.notifications.timeout = value;
            }
        }
    }

    ContentSection {
        icon: "select_window"
        title: Translation.tr("Overlay: General")

        ConfigSwitch {
            buttonIcon: "high_density"
            text: Translation.tr("Enable opening zoom animation")
            checked: Config.options.overlay.openingZoomAnimation
            onCheckedChanged: {
                Config.options.overlay.openingZoomAnimation = checked;
            }
        }
        ConfigSwitch {
            buttonIcon: "texture"
            text: Translation.tr("Darken screen")
            checked: Config.options.overlay.darkenScreen
            onCheckedChanged: {
                Config.options.overlay.darkenScreen = checked;
            }
        }
    }

    ContentSection {
        icon: "point_scan"
        title: Translation.tr("Overlay: Crosshair")

        MaterialTextArea {
            Layout.fillWidth: true
            placeholderText: Translation.tr("Crosshair code (in Valorant's format)")
            text: Config.options.crosshair.code
            wrapMode: TextEdit.Wrap
            onTextChanged: {
                Config.options.crosshair.code = text;
            }
        }

        RowLayout {
            StyledText {
                Layout.leftMargin: 10
                color: Appearance.colors.colSubtext
                font.pixelSize: Appearance.font.pixelSize.smallie
                text: Translation.tr("Press Super+G to open the overlay and pin the crosshair")
            }
            Item {
                Layout.fillWidth: true
            }
            RippleButtonWithIcon {
                id: editorButton
                buttonRadius: Appearance.rounding.full
                materialIcon: "open_in_new"
                mainText: Translation.tr("Open editor")
                onClicked: {
                    Qt.openUrlExternally(`https://www.vcrdb.net/builder?c=${Config.options.crosshair.code}`);
                }
                StyledToolTip {
                    text: "www.vcrdb.net"
                }
            }
        }
    }

    ContentSection {
        icon: "screenshot_frame_2"
        title: Translation.tr("Region selector (screen snipping/Google Lens)")

        ContentSubsection {
            title: Translation.tr("Hint target regions")
            ConfigRow {
                ConfigSwitch {
                    buttonIcon: "select_window"
                    text: Translation.tr('Windows')
                    checked: Config.options.regionSelector.targetRegions.windows
                    onCheckedChanged: {
                        Config.options.regionSelector.targetRegions.windows = checked;
                    }
                }
                ConfigSwitch {
                    buttonIcon: "right_panel_open"
                    text: Translation.tr('Layers')
                    checked: Config.options.regionSelector.targetRegions.layers
                    onCheckedChanged: {
                        Config.options.regionSelector.targetRegions.layers = checked;
                    }
                }
                ConfigSwitch {
                    buttonIcon: "nearby"
                    text: Translation.tr('Content')
                    checked: Config.options.regionSelector.targetRegions.content
                    onCheckedChanged: {
                        Config.options.regionSelector.targetRegions.content = checked;
                    }
                    StyledToolTip {
                        text: Translation.tr("Could be images or parts of the screen that have some containment.\nMight not always be accurate.\nThis is done with an image processing algorithm run locally and no AI is used.")
                    }
                }
            }
        }
        
        ContentSubsection {
            title: Translation.tr("Google Lens")
            
            ConfigSelectionArray {
                currentValue: Config.options.search.imageSearch.useCircleSelection ? "circle" : "rectangles"
                onSelected: newValue => {
                    Config.options.search.imageSearch.useCircleSelection = (newValue === "circle");
                }
                options: [
                    { icon: "activity_zone", value: "rectangles", displayName: Translation.tr("Rectangular selection") },
                    { icon: "gesture", value: "circle", displayName: Translation.tr("Circle to Search") }
                ]
            }
        }

        ContentSubsection {
            title: Translation.tr("Rectangular selection")

            ConfigSwitch {
                buttonIcon: "point_scan"
                text: Translation.tr("Show aim lines")
                checked: Config.options.regionSelector.rect.showAimLines
                onCheckedChanged: {
                    Config.options.regionSelector.rect.showAimLines = checked;
                }
            }
        }

        ContentSubsection {
            title: Translation.tr("Circle selection")
            
            ConfigSpinBox {
                icon: "eraser_size_3"
                text: Translation.tr("Stroke width")
                value: Config.options.regionSelector.circle.strokeWidth
                from: 1
                to: 20
                stepSize: 1
                onValueChanged: {
                    Config.options.regionSelector.circle.strokeWidth = value;
                }
            }

            ConfigSpinBox {
                icon: "screenshot_frame_2"
                text: Translation.tr("Padding")
                value: Config.options.regionSelector.circle.padding
                from: 0
                to: 100
                stepSize: 5
                onValueChanged: {
                    Config.options.regionSelector.circle.padding = value;
                }
            }
        }
    }

    ContentSection {
        icon: "side_navigation"
        title: Translation.tr("Sidebars")

        ConfigSwitch {
            buttonIcon: "memory"
            text: Translation.tr('Keep right sidebar loaded')
            checked: Config.options.sidebar.keepRightSidebarLoaded
            onCheckedChanged: {
                Config.options.sidebar.keepRightSidebarLoaded = checked;
            }
            StyledToolTip {
                text: Translation.tr("When enabled keeps the content of the right sidebar loaded to reduce the delay when opening,\nat the cost of around 15MB of consistent RAM usage. Delay significance depends on your system's performance.\nUsing a custom kernel like linux-cachyos might help")
            }
        }

        ConfigSwitch {
            buttonIcon: "translate"
            text: Translation.tr('Enable translator')
            checked: Config.options.sidebar.translator.enable
            onCheckedChanged: {
                Config.options.sidebar.translator.enable = checked;
            }
        }

        ContentSubsection {
            title: Translation.tr("Quick toggles")
            
            ConfigSelectionArray {
                Layout.fillWidth: false
                currentValue: Config.options.sidebar.quickToggles.style
                onSelected: newValue => {
                    Config.options.sidebar.quickToggles.style = newValue;
                }
                options: [
                    {
                        displayName: Translation.tr("Classic"),
                        icon: "password_2",
                        value: "classic"
                    },
                    {
                        displayName: Translation.tr("Android"),
                        icon: "action_key",
                        value: "android"
                    }
                ]
            }

            ConfigSpinBox {
                enabled: Config.options.sidebar.quickToggles.style === "android"
                icon: "splitscreen_left"
                text: Translation.tr("Columns")
                value: Config.options.sidebar.quickToggles.android.columns
                from: 1
                to: 8
                stepSize: 1
                onValueChanged: {
                    Config.options.sidebar.quickToggles.android.columns = value;
                }
            }
        }

        ContentSubsection {
            title: Translation.tr("Sliders")

            ConfigSwitch {
                buttonIcon: "check"
                text: Translation.tr("Enable")
                checked: Config.options.sidebar.quickSliders.enable
                onCheckedChanged: {
                    Config.options.sidebar.quickSliders.enable = checked;
                }
            }
            
            ConfigSwitch {
                buttonIcon: "brightness_6"
                text: Translation.tr("Brightness")
                enabled: Config.options.sidebar.quickSliders.enable
                checked: Config.options.sidebar.quickSliders.showBrightness
                onCheckedChanged: {
                    Config.options.sidebar.quickSliders.showBrightness = checked;
                }
            }

            ConfigSwitch {
                buttonIcon: "volume_up"
                text: Translation.tr("Volume")
                enabled: Config.options.sidebar.quickSliders.enable
                checked: Config.options.sidebar.quickSliders.showVolume
                onCheckedChanged: {
                    Config.options.sidebar.quickSliders.showVolume = checked;
                }
            }

            ConfigSwitch {
                buttonIcon: "mic"
                text: Translation.tr("Microphone")
                enabled: Config.options.sidebar.quickSliders.enable
                checked: Config.options.sidebar.quickSliders.showMic
                onCheckedChanged: {
                    Config.options.sidebar.quickSliders.showMic = checked;
                }
            }
        }

        ContentSubsection {
            title: Translation.tr("Corner open")
            tooltip: Translation.tr("Allows you to open sidebars by clicking or hovering screen corners regardless of bar position")
            ConfigRow {
                uniform: true
                ConfigSwitch {
                    buttonIcon: "check"
                    text: Translation.tr("Enable")
                    checked: Config.options.sidebar.cornerOpen.enable
                    onCheckedChanged: {
                        Config.options.sidebar.cornerOpen.enable = checked;
                    }
                }
            }
            ConfigSwitch {
                buttonIcon: "highlight_mouse_cursor"
                text: Translation.tr("Hover to trigger")
                checked: Config.options.sidebar.cornerOpen.clickless
                onCheckedChanged: {
                    Config.options.sidebar.cornerOpen.clickless = checked;
                }

                StyledToolTip {
                    text: Translation.tr("When this is off you'll have to click")
                }
            }
            Row {
                ConfigSwitch {
                    enabled: !Config.options.sidebar.cornerOpen.clickless
                    text: Translation.tr("Force hover open at absolute corner")
                    checked: Config.options.sidebar.cornerOpen.clicklessCornerEnd
                    onCheckedChanged: {
                        Config.options.sidebar.cornerOpen.clicklessCornerEnd = checked;
                    }

                    StyledToolTip {
                        text: Translation.tr("When the previous option is off and this is on,\nyou can still hover the corner's end to open sidebar,\nand the remaining area can be used for volume/brightness scroll")
                    }
                }
                ConfigSpinBox {
                    icon: "arrow_cool_down"
                    text: Translation.tr("with vertical offset")
                    value: Config.options.sidebar.cornerOpen.clicklessCornerVerticalOffset
                    from: 0
                    to: 20
                    stepSize: 1
                    onValueChanged: {
                        Config.options.sidebar.cornerOpen.clicklessCornerVerticalOffset = value;
                    }
                    MouseArea {
                        id: mouseArea
                        anchors.fill: parent
                        hoverEnabled: true
                        acceptedButtons: Qt.NoButton
                        StyledToolTip {
                            extraVisibleCondition: mouseArea.containsMouse
                            text: Translation.tr("Why this is cool:\nFor non-0 values, it won't trigger when you reach the\nscreen corner along the horizontal edge, but it will when\nyou do along the vertical edge")
                        }
                    }
                }
            }
            
            ConfigRow {
                uniform: true
                ConfigSwitch {
                    buttonIcon: "vertical_align_bottom"
                    text: Translation.tr("Place at bottom")
                    checked: Config.options.sidebar.cornerOpen.bottom
                    onCheckedChanged: {
                        Config.options.sidebar.cornerOpen.bottom = checked;
                    }

                    StyledToolTip {
                        text: Translation.tr("Place the corners to trigger at the bottom")
                    }
                }
                ConfigSwitch {
                    buttonIcon: "unfold_more_double"
                    text: Translation.tr("Value scroll")
                    checked: Config.options.sidebar.cornerOpen.valueScroll
                    onCheckedChanged: {
                        Config.options.sidebar.cornerOpen.valueScroll = checked;
                    }

                    StyledToolTip {
                        text: Translation.tr("Brightness and volume")
                    }
                }
            }
            ConfigSwitch {
                buttonIcon: "visibility"
                text: Translation.tr("Visualize region")
                checked: Config.options.sidebar.cornerOpen.visualize
                onCheckedChanged: {
                    Config.options.sidebar.cornerOpen.visualize = checked;
                }
            }
            ConfigRow {
                ConfigSpinBox {
                    icon: "arrow_range"
                    text: Translation.tr("Region width")
                    value: Config.options.sidebar.cornerOpen.cornerRegionWidth
                    from: 1
                    to: 300
                    stepSize: 1
                    onValueChanged: {
                        Config.options.sidebar.cornerOpen.cornerRegionWidth = value;
                    }
                }
                ConfigSpinBox {
                    icon: "height"
                    text: Translation.tr("Region height")
                    value: Config.options.sidebar.cornerOpen.cornerRegionHeight
                    from: 1
                    to: 300
                    stepSize: 1
                    onValueChanged: {
                        Config.options.sidebar.cornerOpen.cornerRegionHeight = value;
                    }
                }
            }
        }
    }

    ContentSection {
        icon: "voting_chip"
        title: Translation.tr("On-screen display")

        ConfigSpinBox {
            icon: "av_timer"
            text: Translation.tr("Timeout (ms)")
            value: Config.options.osd.timeout
            from: 100
            to: 3000
            stepSize: 100
            onValueChanged: {
                Config.options.osd.timeout = value;
            }
        }
    }

    ContentSection {
        icon: "overview_key"
        title: Translation.tr("Overview")

        ConfigSwitch {
            buttonIcon: "check"
            text: Translation.tr("Enable")
            checked: Config.options.overview.enable
            onCheckedChanged: {
                Config.options.overview.enable = checked;
            }
        }
        ConfigSwitch {
            buttonIcon: "center_focus_strong"
            text: Translation.tr("Center icons")
            checked: Config.options.overview.centerIcons
            onCheckedChanged: {
                Config.options.overview.centerIcons = checked;
            }
        }
        ConfigSpinBox {
            icon: "loupe"
            text: Translation.tr("Scale (%)")
            value: Config.options.overview.scale * 100
            from: 1
            to: 100
            stepSize: 1
            onValueChanged: {
                Config.options.overview.scale = value / 100;
            }
        }
        ConfigRow {
            uniform: true
            ConfigSpinBox {
                icon: "splitscreen_bottom"
                text: Translation.tr("Rows")
                value: Config.options.overview.rows
                from: 1
                to: 20
                stepSize: 1
                onValueChanged: {
                    Config.options.overview.rows = value;
                }
            }
            ConfigSpinBox {
                icon: "splitscreen_right"
                text: Translation.tr("Columns")
                value: Config.options.overview.columns
                from: 1
                to: 20
                stepSize: 1
                onValueChanged: {
                    Config.options.overview.columns = value;
                }
            }
        }
    }

    ContentSection {
        icon: "wallpaper_slideshow"
        title: Translation.tr("Wallpaper selector")

        ConfigSwitch {
            buttonIcon: "ad"
            text: Translation.tr('Use system file picker')
            checked: Config.options.wallpaperSelector.useSystemFileDialog
            onCheckedChanged: {
                Config.options.wallpaperSelector.useSystemFileDialog = checked;
            }
        }
    }

}<|MERGE_RESOLUTION|>--- conflicted
+++ resolved
@@ -8,7 +8,6 @@
     forceWidth: true
 
     ContentSection {
-<<<<<<< HEAD
         icon: "wallpaper"
         title: Translation.tr("Background")
 
@@ -535,8 +534,6 @@
     }
 
     ContentSection {
-=======
->>>>>>> ad9f25c3
         icon: "call_to_action"
         title: Translation.tr("Dock")
 
