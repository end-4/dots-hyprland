pragma ComponentBehavior: Bound

import qs
import qs.services
import qs.modules.common
import qs.modules.common.widgets
import qs.modules.common.functions as CF
import QtQuick
import QtQuick.Layouts
import Qt5Compat.GraphicalEffects
import Quickshell
import Quickshell.Io
import Quickshell.Wayland
import Quickshell.Hyprland

import qs.modules.background.widgets.cookieClock

Variants {
    id: root
    readonly property bool fixedClockPosition: Config.options.background.clock.fixedPosition
    readonly property real fixedClockX: Config.options.background.clock.x
    readonly property real fixedClockY: Config.options.background.clock.y
    readonly property real clockSizePadding: 20
    readonly property real screenSizePadding: 50
    readonly property string clockStyle: Config.options.background.clock.style
    readonly property bool showCookieQuote: Config.options.background.showQuote && Config.options.background.quote !== "" && !GlobalStates.screenLocked && Config.options.background.clock.style === "cookie"
    readonly property real clockParallaxFactor: Config.options.background.parallax.clockFactor // 0 = full parallax, 1 = no parallax
    model: Quickshell.screens

    PanelWindow {
        id: bgRoot

        required property var modelData

        // Hide when fullscreen
        property list<HyprlandWorkspace> workspacesForMonitor: Hyprland.workspaces.values.filter(workspace => workspace.monitor && workspace.monitor.name == monitor.name)
        property var activeWorkspaceWithFullscreen: workspacesForMonitor.filter(workspace => ((workspace.toplevels.values.filter(window => window.wayland?.fullscreen)[0] != undefined) && workspace.active))[0]
        visible: GlobalStates.screenLocked || (!(activeWorkspaceWithFullscreen != undefined)) || !Config?.options.background.hideWhenFullscreen

        // Workspaces
        property HyprlandMonitor monitor: Hyprland.monitorFor(modelData)
        property list<var> relevantWindows: HyprlandData.windowList.filter(win => win.monitor == monitor?.id && win.workspace.id >= 0).sort((a, b) => a.workspace.id - b.workspace.id)
        property int firstWorkspaceId: relevantWindows[0]?.workspace.id || 1
        property int lastWorkspaceId: relevantWindows[relevantWindows.length - 1]?.workspace.id || 10
        // Wallpaper
        property bool wallpaperIsVideo: Config.options.background.wallpaperPath.endsWith(".mp4") || Config.options.background.wallpaperPath.endsWith(".webm") || Config.options.background.wallpaperPath.endsWith(".mkv") || Config.options.background.wallpaperPath.endsWith(".avi") || Config.options.background.wallpaperPath.endsWith(".mov")
        property string wallpaperPath: wallpaperIsVideo ? Config.options.background.thumbnailPath : Config.options.background.wallpaperPath
        property bool wallpaperSafetyTriggered: {
            const enabled = Config.options.workSafety.enable.wallpaper
            const sensitiveWallpaper = (CF.StringUtils.stringListContainsSubstring(wallpaperPath.toLowerCase(), Config.options.workSafety.triggerCondition.fileKeywords))
            const sensitiveNetwork = (CF.StringUtils.stringListContainsSubstring(Network.networkName.toLowerCase(), Config.options.workSafety.triggerCondition.networkNameKeywords))
            return enabled && sensitiveWallpaper && sensitiveNetwork;
        }
        property real wallpaperToScreenRatio: Math.min(wallpaperWidth / screen.width, wallpaperHeight / screen.height)
        property real preferredWallpaperScale: Config.options.background.parallax.workspaceZoom
        property real effectiveWallpaperScale: 1 // Some reasonable init value, to be updated
        property int wallpaperWidth: modelData.width // Some reasonable init value, to be updated
        property int wallpaperHeight: modelData.height // Some reasonable init value, to be updated
        property real movableXSpace: ((wallpaperWidth / wallpaperToScreenRatio * effectiveWallpaperScale) - screen.width) / 2
        property real movableYSpace: ((wallpaperHeight / wallpaperToScreenRatio * effectiveWallpaperScale) - screen.height) / 2
        readonly property bool verticalParallax: (Config.options.background.parallax.autoVertical && wallpaperHeight > wallpaperWidth) || Config.options.background.parallax.vertical
        // Position
        property real clockX: (modelData.width / 2)
        property real clockY: (modelData.height / 2)
        property var textHorizontalAlignment: {
            if ((Config.options.lock.centerClock && GlobalStates.screenLocked) || wallpaperSafetyTriggered)
                return Text.AlignHCenter;
            if (clockX < screen.width / 3)
                return Text.AlignLeft;
            if (clockX > screen.width * 2 / 3)
                return Text.AlignRight;
            return Text.AlignHCenter;
        }
        // Colors
        property bool shouldBlur: (GlobalStates.screenLocked && Config.options.lock.blur.enable)
        property color dominantColor: Appearance.colors.colPrimary // Default, to be changed
        property bool dominantColorIsDark: dominantColor.hslLightness < 0.5
        property color colText: {
            if (wallpaperSafetyTriggered)
                return CF.ColorUtils.mix(Appearance.colors.colOnLayer0, Appearance.colors.colPrimary, 0.75);
            return (GlobalStates.screenLocked && shouldBlur) ? Appearance.colors.colOnLayer0 : CF.ColorUtils.colorWithLightness(Appearance.colors.colPrimary, (dominantColorIsDark ? 0.8 : 0.12));
        }
        Behavior on colText {
            animation: Appearance.animation.elementMoveFast.colorAnimation.createObject(this)
        }

        // Layer props
        screen: modelData
        exclusionMode: ExclusionMode.Ignore
        WlrLayershell.layer: (GlobalStates.screenLocked && !scaleAnim.running) ? WlrLayer.Overlay : WlrLayer.Bottom
        // WlrLayershell.layer: WlrLayer.Bottom
        WlrLayershell.namespace: "quickshell:background"
        anchors {
            top: true
            bottom: true
            left: true
            right: true
        }
        color: {
            if (!bgRoot.wallpaperSafetyTriggered || bgRoot.wallpaperIsVideo) return "transparent";
            return CF.ColorUtils.mix(Appearance.colors.colLayer0, Appearance.colors.colPrimary, 0.75)
        }
        Behavior on color {
            animation: Appearance.animation.elementMoveFast.colorAnimation.createObject(this)
        }

        onWallpaperPathChanged: {
            bgRoot.updateZoomScale();
            // Clock position gets updated after zoom scale is updated
        }

        // Wallpaper zoom scale
        function updateZoomScale() {
            getWallpaperSizeProc.path = bgRoot.wallpaperPath;
            getWallpaperSizeProc.running = true;
        }
        Process {
            id: getWallpaperSizeProc
            property string path: bgRoot.wallpaperPath
            command: ["magick", "identify", "-format", "%w %h", path]
            stdout: StdioCollector {
                id: wallpaperSizeOutputCollector
                onStreamFinished: {
                    const output = wallpaperSizeOutputCollector.text;
                    const [width, height] = output.split(" ").map(Number);
                    const [screenWidth, screenHeight] = [bgRoot.screen.width, bgRoot.screen.height];
                    bgRoot.wallpaperWidth = width;
                    bgRoot.wallpaperHeight = height;

                    if (width <= screenWidth || height <= screenHeight) {
                        // Undersized/perfectly sized wallpapers
                        bgRoot.effectiveWallpaperScale = Math.max(screenWidth / width, screenHeight / height);
                    } else {
                        // Oversized = can be zoomed for parallax, yay
                        bgRoot.effectiveWallpaperScale = Math.min(bgRoot.preferredWallpaperScale, width / screenWidth, height / screenHeight);
                    }
                }
            }
        }


        BackgroundWidgetContainer {}

        // Wallpaper
        Item {
            anchors.fill: parent
            clip: true

            StyledImage {
                id: wallpaper
                visible: opacity > 0 && !blurLoader.active
                opacity: (status === Image.Ready && !bgRoot.wallpaperIsVideo) ? 1 : 0
                cache: false
                smooth: false
                // Range = groups that workspaces span on
                property int chunkSize: Config?.options.bar.workspaces.shown ?? 10
                property int lower: Math.floor(bgRoot.firstWorkspaceId / chunkSize) * chunkSize
                property int upper: Math.ceil(bgRoot.lastWorkspaceId / chunkSize) * chunkSize
                property int range: upper - lower
                property real valueX: {
                    let result = 0.5;
                    if (Config.options.background.parallax.enableWorkspace && !bgRoot.verticalParallax) {
                        result = ((bgRoot.monitor.activeWorkspace?.id - lower) / range);
                    }
                    if (Config.options.background.parallax.enableSidebar) {
                        result += (0.15 * GlobalStates.sidebarRightOpen - 0.15 * GlobalStates.sidebarLeftOpen);
                    }
                    return result;
                }
                property real valueY: {
                    let result = 0.5;
                    if (Config.options.background.parallax.enableWorkspace && bgRoot.verticalParallax) {
                        result = ((bgRoot.monitor.activeWorkspace?.id - lower) / range);
                    }
                    return result;
                }
                property real effectiveValueX: Math.max(0, Math.min(1, valueX))
                property real effectiveValueY: Math.max(0, Math.min(1, valueY))
                x: -(bgRoot.movableXSpace) - (effectiveValueX - 0.5) * 2 * bgRoot.movableXSpace
                y: -(bgRoot.movableYSpace) - (effectiveValueY - 0.5) * 2 * bgRoot.movableYSpace
                source: bgRoot.wallpaperSafetyTriggered ? "" : bgRoot.wallpaperPath
                fillMode: Image.PreserveAspectCrop
                Behavior on x {
                    NumberAnimation {
                        duration: 600
                        easing.type: Easing.OutCubic
                    }
                }
                Behavior on y {
                    NumberAnimation {
                        duration: 600
                        easing.type: Easing.OutCubic
                    }
                }
                sourceSize {
                    width: bgRoot.screen.width * bgRoot.effectiveWallpaperScale * bgRoot.monitor.scale
                    height: bgRoot.screen.height * bgRoot.effectiveWallpaperScale * bgRoot.monitor.scale
                }
                width: bgRoot.wallpaperWidth / bgRoot.wallpaperToScreenRatio * bgRoot.effectiveWallpaperScale
                height: bgRoot.wallpaperHeight / bgRoot.wallpaperToScreenRatio * bgRoot.effectiveWallpaperScale
            }

            Loader {
                id: blurLoader
                active: Config.options.lock.blur.enable && (GlobalStates.screenLocked || scaleAnim.running)
                anchors.fill: wallpaper
                scale: GlobalStates.screenLocked ? Config.options.lock.blur.extraZoom : 1
                Behavior on scale {
                    NumberAnimation {
                        id: scaleAnim
                        duration: 400
                        easing.type: Easing.BezierSpline
                        easing.bezierCurve: Appearance.animationCurves.expressiveDefaultSpatial
                    }
                }
                sourceComponent: GaussianBlur {
                    source: wallpaper
                    radius: GlobalStates.screenLocked ? Config.options.lock.blur.radius : 0
                    samples: radius * 2 + 1

                    Rectangle {
                        opacity: GlobalStates.screenLocked ? 1 : 0
                        anchors.fill: parent
                        color: CF.ColorUtils.transparentize(Appearance.colors.colLayer0, 0.7)
                    }
                }
            }
<<<<<<< HEAD
=======

            // The clock
            Loader {
                id: clockLoader
                scale: Config.options.background.clock.scale
                active: Config.options.background.clock.show
                anchors {
                    left: wallpaper.left
                    top: wallpaper.top
                    horizontalCenter: undefined
                    verticalCenter: undefined
                    leftMargin: {
                        const clockXOnWallpaper = bgRoot.movableXSpace + ((root.fixedClockPosition ? root.fixedClockX : bgRoot.clockX * bgRoot.effectiveWallpaperScale) - implicitWidth / 2)
                        const extraMove = (wallpaper.effectiveValueX * 2 * bgRoot.movableXSpace) * (root.clockParallaxFactor - 1);
                        return clockXOnWallpaper - extraMove;
                    }
                    topMargin: {
                        const clockYOnWallpaper = bgRoot.movableYSpace + ((root.fixedClockPosition ? root.fixedClockY : bgRoot.clockY * bgRoot.effectiveWallpaperScale) - implicitHeight / 2)
                        const extraMove = (wallpaper.effectiveValueY * 2 * bgRoot.movableYSpace) * (root.clockParallaxFactor - 1);
                        return clockYOnWallpaper - extraMove;
                    }
                    Behavior on leftMargin {
                        animation: Appearance.animation.elementMove.numberAnimation.createObject(this)
                    }
                    Behavior on topMargin {
                        animation: Appearance.animation.elementMove.numberAnimation.createObject(this)
                    }
                }
                states: State {
                    name: "centered"
                    when: (GlobalStates.screenLocked && Config.options.lock.centerClock) || bgRoot.wallpaperSafetyTriggered
                    AnchorChanges {
                        target: clockLoader
                        anchors {
                            left: undefined
                            right: undefined
                            top: undefined
                            verticalCenter: parent.verticalCenter
                            horizontalCenter: parent.horizontalCenter
                        }
                    }
                }
                transitions: Transition {
                    AnchorAnimation {
                        duration: Appearance.animation.elementMove.duration
                        easing.type: Appearance.animation.elementMove.type
                        easing.bezierCurve: Appearance.animation.elementMove.bezierCurve
                    }
                }
                sourceComponent: Column {
                    Loader {
                        id: digitalClockLoader
                        visible: root.clockStyle === "digital"
                        active: visible
                        sourceComponent: ColumnLayout {
                            id: clockColumn
                            spacing: 6

                            ClockText {
                                font.pixelSize: 90
                                text: DateTime.time
                            }
                            ClockText {
                                Layout.topMargin: -5
                                text: DateTime.date
                            }
                            StyledText {
                                // Somehow gets fucked up if made a ClockText???
                                visible: Config.options.background.showQuote && Config.options.background.quote.length > 0
                                Layout.fillWidth: true
                                horizontalAlignment: bgRoot.textHorizontalAlignment
                                font {
                                    pixelSize: Appearance.font.pixelSize.normal
                                    weight: 350
                                    italic: true
                                }
                                color: bgRoot.colText
                                style: Text.Raised
                                styleColor: Appearance.colors.colShadow
                                text: Config.options.background.quote
                            }
                        }
                    }

                    Loader {
                        id: cookieClockLoader
                        visible: root.clockStyle === "cookie" 
                        active: visible
                        sourceComponent: CookieClock {}
                    }

                    Loader {
                        id: cookieQuoteLoader
                        visible: root.showCookieQuote
                        active: visible
                        sourceComponent: CookieQuote {}
                        anchors.horizontalCenter: cookieClockLoader.horizontalCenter
                    }
                    
                }

                Item {
                    anchors {
                        top: clockLoader.bottom
                        topMargin: 8
                        horizontalCenter: (bgRoot.textHorizontalAlignment === Text.AlignHCenter || root.clockStyle === "cookie") ? clockLoader.horizontalCenter : undefined
                        left: (bgRoot.textHorizontalAlignment === Text.AlignLeft) ? clockLoader.left : undefined
                        right: (bgRoot.textHorizontalAlignment === Text.AlignRight) ? clockLoader.right : undefined
                        leftMargin: -26
                        rightMargin: -26
                    }
                    implicitWidth: statusTextBg.implicitWidth
                    implicitHeight: statusTextBg.implicitHeight

                    StyledRectangularShadow {
                        target: statusTextBg
                        visible: statusTextBg.visible && root.clockStyle === "cookie"
                        opacity: statusTextBg.opacity
                    }

                    Rectangle {
                        id: statusTextBg
                        anchors.centerIn: parent
                        clip: true
                        opacity: (safetyStatusText.shown || lockStatusText.shown) ? 1 : 0
                        visible: opacity > 0
                        implicitHeight: statusTextRow.implicitHeight + 5 * 2
                        implicitWidth: statusTextRow.implicitWidth + 5 * 2
                        radius: Appearance.rounding.small
                        color: CF.ColorUtils.transparentize(Appearance.colors.colSecondaryContainer, root.clockStyle === "cookie" ? 0 : 1)

                        Behavior on implicitWidth {
                            animation: Appearance.animation.elementResize.numberAnimation.createObject(this)
                        }
                        Behavior on implicitHeight {
                            animation: Appearance.animation.elementResize.numberAnimation.createObject(this)
                        }
                        Behavior on opacity {
                            animation: Appearance.animation.elementMoveFast.numberAnimation.createObject(this)
                        }

                        RowLayout {
                            id: statusTextRow
                            anchors.centerIn: parent
                            spacing: 14
                            Item {
                                Layout.fillWidth: bgRoot.textHorizontalAlignment !== Text.AlignLeft
                                implicitWidth: 1
                            }
                            ClockStatusText {
                                id: safetyStatusText
                                shown: bgRoot.wallpaperSafetyTriggered
                                statusIcon: "hide_image"
                                statusText: Translation.tr("Wallpaper safety enforced")
                            }
                            ClockStatusText {
                                id: lockStatusText
                                shown: GlobalStates.screenLocked && Config.options.lock.showLockedText
                                statusIcon: "lock"
                                statusText: Translation.tr("Locked")
                            }
                            Item {
                                Layout.fillWidth: bgRoot.textHorizontalAlignment !== Text.AlignRight
                                implicitWidth: 1
                            }
                        }
                    }
                }
            }
>>>>>>> e28550b5
        }
    }

    // ComponentsCookieClock {}
    component ClockText: StyledText {
        Layout.fillWidth: true
        horizontalAlignment: bgRoot.textHorizontalAlignment
        font {
            family: Appearance.font.family.expressive
            pixelSize: 20
            weight: Font.DemiBold
        }
        color: bgRoot.colText
        style: Text.Raised
        styleColor: Appearance.colors.colShadow
        animateChange: Config.options.background.clock.digital.animateChange
    }
    component ClockStatusText: Row {
        id: statusTextRow
        property alias statusIcon: statusIconWidget.text
        property alias statusText: statusTextWidget.text
        property bool shown: true
        property color textColor: root.clockStyle === "cookie" ? Appearance.colors.colOnSecondaryContainer : bgRoot.colText
        opacity: shown ? 1 : 0
        visible: opacity > 0
        Behavior on opacity {
            animation: Appearance.animation.elementMoveFast.numberAnimation.createObject(this)
        }
        spacing: 4
        MaterialSymbol {
            id: statusIconWidget
            anchors.verticalCenter: statusTextRow.verticalCenter
            iconSize: Appearance.font.pixelSize.huge
            color: statusTextRow.textColor
            style: Text.Raised
            styleColor: Appearance.colors.colShadow
        }
        ClockText {
            id: statusTextWidget
            color: statusTextRow.textColor
            anchors.verticalCenter: statusTextRow.verticalCenter
            font {
                pixelSize: Appearance.font.pixelSize.large
                weight: Font.Normal
            }
            style: Text.Raised
            styleColor: Appearance.colors.colShadow
        }
    }
}<|MERGE_RESOLUTION|>--- conflicted
+++ resolved
@@ -225,178 +225,6 @@
                     }
                 }
             }
-<<<<<<< HEAD
-=======
-
-            // The clock
-            Loader {
-                id: clockLoader
-                scale: Config.options.background.clock.scale
-                active: Config.options.background.clock.show
-                anchors {
-                    left: wallpaper.left
-                    top: wallpaper.top
-                    horizontalCenter: undefined
-                    verticalCenter: undefined
-                    leftMargin: {
-                        const clockXOnWallpaper = bgRoot.movableXSpace + ((root.fixedClockPosition ? root.fixedClockX : bgRoot.clockX * bgRoot.effectiveWallpaperScale) - implicitWidth / 2)
-                        const extraMove = (wallpaper.effectiveValueX * 2 * bgRoot.movableXSpace) * (root.clockParallaxFactor - 1);
-                        return clockXOnWallpaper - extraMove;
-                    }
-                    topMargin: {
-                        const clockYOnWallpaper = bgRoot.movableYSpace + ((root.fixedClockPosition ? root.fixedClockY : bgRoot.clockY * bgRoot.effectiveWallpaperScale) - implicitHeight / 2)
-                        const extraMove = (wallpaper.effectiveValueY * 2 * bgRoot.movableYSpace) * (root.clockParallaxFactor - 1);
-                        return clockYOnWallpaper - extraMove;
-                    }
-                    Behavior on leftMargin {
-                        animation: Appearance.animation.elementMove.numberAnimation.createObject(this)
-                    }
-                    Behavior on topMargin {
-                        animation: Appearance.animation.elementMove.numberAnimation.createObject(this)
-                    }
-                }
-                states: State {
-                    name: "centered"
-                    when: (GlobalStates.screenLocked && Config.options.lock.centerClock) || bgRoot.wallpaperSafetyTriggered
-                    AnchorChanges {
-                        target: clockLoader
-                        anchors {
-                            left: undefined
-                            right: undefined
-                            top: undefined
-                            verticalCenter: parent.verticalCenter
-                            horizontalCenter: parent.horizontalCenter
-                        }
-                    }
-                }
-                transitions: Transition {
-                    AnchorAnimation {
-                        duration: Appearance.animation.elementMove.duration
-                        easing.type: Appearance.animation.elementMove.type
-                        easing.bezierCurve: Appearance.animation.elementMove.bezierCurve
-                    }
-                }
-                sourceComponent: Column {
-                    Loader {
-                        id: digitalClockLoader
-                        visible: root.clockStyle === "digital"
-                        active: visible
-                        sourceComponent: ColumnLayout {
-                            id: clockColumn
-                            spacing: 6
-
-                            ClockText {
-                                font.pixelSize: 90
-                                text: DateTime.time
-                            }
-                            ClockText {
-                                Layout.topMargin: -5
-                                text: DateTime.date
-                            }
-                            StyledText {
-                                // Somehow gets fucked up if made a ClockText???
-                                visible: Config.options.background.showQuote && Config.options.background.quote.length > 0
-                                Layout.fillWidth: true
-                                horizontalAlignment: bgRoot.textHorizontalAlignment
-                                font {
-                                    pixelSize: Appearance.font.pixelSize.normal
-                                    weight: 350
-                                    italic: true
-                                }
-                                color: bgRoot.colText
-                                style: Text.Raised
-                                styleColor: Appearance.colors.colShadow
-                                text: Config.options.background.quote
-                            }
-                        }
-                    }
-
-                    Loader {
-                        id: cookieClockLoader
-                        visible: root.clockStyle === "cookie" 
-                        active: visible
-                        sourceComponent: CookieClock {}
-                    }
-
-                    Loader {
-                        id: cookieQuoteLoader
-                        visible: root.showCookieQuote
-                        active: visible
-                        sourceComponent: CookieQuote {}
-                        anchors.horizontalCenter: cookieClockLoader.horizontalCenter
-                    }
-                    
-                }
-
-                Item {
-                    anchors {
-                        top: clockLoader.bottom
-                        topMargin: 8
-                        horizontalCenter: (bgRoot.textHorizontalAlignment === Text.AlignHCenter || root.clockStyle === "cookie") ? clockLoader.horizontalCenter : undefined
-                        left: (bgRoot.textHorizontalAlignment === Text.AlignLeft) ? clockLoader.left : undefined
-                        right: (bgRoot.textHorizontalAlignment === Text.AlignRight) ? clockLoader.right : undefined
-                        leftMargin: -26
-                        rightMargin: -26
-                    }
-                    implicitWidth: statusTextBg.implicitWidth
-                    implicitHeight: statusTextBg.implicitHeight
-
-                    StyledRectangularShadow {
-                        target: statusTextBg
-                        visible: statusTextBg.visible && root.clockStyle === "cookie"
-                        opacity: statusTextBg.opacity
-                    }
-
-                    Rectangle {
-                        id: statusTextBg
-                        anchors.centerIn: parent
-                        clip: true
-                        opacity: (safetyStatusText.shown || lockStatusText.shown) ? 1 : 0
-                        visible: opacity > 0
-                        implicitHeight: statusTextRow.implicitHeight + 5 * 2
-                        implicitWidth: statusTextRow.implicitWidth + 5 * 2
-                        radius: Appearance.rounding.small
-                        color: CF.ColorUtils.transparentize(Appearance.colors.colSecondaryContainer, root.clockStyle === "cookie" ? 0 : 1)
-
-                        Behavior on implicitWidth {
-                            animation: Appearance.animation.elementResize.numberAnimation.createObject(this)
-                        }
-                        Behavior on implicitHeight {
-                            animation: Appearance.animation.elementResize.numberAnimation.createObject(this)
-                        }
-                        Behavior on opacity {
-                            animation: Appearance.animation.elementMoveFast.numberAnimation.createObject(this)
-                        }
-
-                        RowLayout {
-                            id: statusTextRow
-                            anchors.centerIn: parent
-                            spacing: 14
-                            Item {
-                                Layout.fillWidth: bgRoot.textHorizontalAlignment !== Text.AlignLeft
-                                implicitWidth: 1
-                            }
-                            ClockStatusText {
-                                id: safetyStatusText
-                                shown: bgRoot.wallpaperSafetyTriggered
-                                statusIcon: "hide_image"
-                                statusText: Translation.tr("Wallpaper safety enforced")
-                            }
-                            ClockStatusText {
-                                id: lockStatusText
-                                shown: GlobalStates.screenLocked && Config.options.lock.showLockedText
-                                statusIcon: "lock"
-                                statusText: Translation.tr("Locked")
-                            }
-                            Item {
-                                Layout.fillWidth: bgRoot.textHorizontalAlignment !== Text.AlignRight
-                                implicitWidth: 1
-                            }
-                        }
-                    }
-                }
-            }
->>>>>>> e28550b5
         }
     }
 
