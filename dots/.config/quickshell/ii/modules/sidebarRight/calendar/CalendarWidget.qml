<<<<<<< HEAD
=======
import qs.services
import qs.modules.common
import qs.modules.common.widgets
import "calendar_layout.js" as CalendarLayout
>>>>>>> 5dd0fe27
import QtQuick
import QtQuick.Layouts
import "calendar_layout.js" as CalendarLayout
import qs
import qs.modules.common
import qs.modules.common.widgets
import qs.services

Item {
    property int monthShift: 0
    property var viewingDate: CalendarLayout.getDateInXMonthsTime(monthShift)
    property var calendarLayout: CalendarLayout.getCalendarLayout(viewingDate, monthShift === 0, Config.options.time.firstDayOfWeek)

    // Layout.topMargin: 10
    anchors.topMargin: 10
    width: calendarColumn.width
    implicitHeight: calendarColumn.height + 10 * 2
    Keys.onPressed: (event) => {
        if ((event.key === Qt.Key_PageDown || event.key === Qt.Key_PageUp) && event.modifiers === Qt.NoModifier) {
            if (event.key === Qt.Key_PageDown)
                monthShift++;
            else if (event.key === Qt.Key_PageUp)
                monthShift--;
            event.accepted = true;
        }
    }

    MouseArea {
        anchors.fill: parent
        onWheel: (event) => {
            if (event.angleDelta.y > 0)
                monthShift--;
            else if (event.angleDelta.y < 0)
                monthShift++;
        }
    }

    ColumnLayout {
        id: calendarColumn

        anchors.centerIn: parent
        spacing: 5

        // Calendar header
        RowLayout {
            Layout.fillWidth: true
            spacing: 5

            CalendarHeaderButton {
                clip: true
                buttonText: `${monthShift != 0 ? "• " : ""}${viewingDate.toLocaleDateString(Qt.locale(), "MMMM yyyy")}`
                tooltipText: (monthShift === 0) ? "" : Translation.tr("Jump to current month")
                downAction: () => {
                    monthShift = 0;
                }
            }

            Item {
                Layout.fillWidth: true
                Layout.fillHeight: false
            }

            CalendarHeaderButton {
                forceCircle: true
                downAction: () => {
                    monthShift--;
                }

                contentItem: MaterialSymbol {
                    text: "chevron_left"
                    iconSize: Appearance.font.pixelSize.larger
                    horizontalAlignment: Text.AlignHCenter
                    color: Appearance.colors.colOnLayer1
                }

            }

            CalendarHeaderButton {
                forceCircle: true
                downAction: () => {
                    monthShift++;
                }

                contentItem: MaterialSymbol {
                    text: "chevron_right"
                    iconSize: Appearance.font.pixelSize.larger
                    horizontalAlignment: Text.AlignHCenter
                    color: Appearance.colors.colOnLayer1
                }

            }

        }

        // Week days row
        RowLayout {
            id: weekDaysRow

            Layout.alignment: Qt.AlignHCenter
            Layout.fillHeight: false
            spacing: 5

            Repeater {
                model: CalendarLayout.weekDays.map((_, i) => {
                    return CalendarLayout.weekDays[(i + Config.options.time.firstDayOfWeek) % 7];
                })

                delegate: CalendarDayButton {
                    day: Translation.tr(modelData.day)
                    isToday: modelData.today
                    bold: true
                    enabled: false
                    taskList: []
                }

            }

        }

        // Real week rows
        Repeater {
            id: calendarRows

            // model: calendarLayout
            model: 6

            delegate: RowLayout {
                Layout.alignment: Qt.AlignHCenter
                Layout.fillHeight: false
                spacing: 5

                Repeater {
                    model: Array(7).fill(modelData)

                    delegate: CalendarDayButton {
                        day: calendarLayout[modelData][index].day
                        isToday: calendarLayout[modelData][index].today
                        taskList: CalendarService.getTasksByDate(new Date(calendarLayout[modelData][index].year, calendarLayout[modelData][index].month, calendarLayout[modelData][index].day))
                    }

                }

            }

        }

    }

}<|MERGE_RESOLUTION|>--- conflicted
+++ resolved
@@ -1,17 +1,12 @@
-<<<<<<< HEAD
-=======
 import qs.services
 import qs.modules.common
 import qs.modules.common.widgets
 import "calendar_layout.js" as CalendarLayout
->>>>>>> 5dd0fe27
 import QtQuick
 import QtQuick.Layouts
 import "calendar_layout.js" as CalendarLayout
 import qs
-import qs.modules.common
-import qs.modules.common.widgets
-import qs.services
+
 
 Item {
     property int monthShift: 0
