--- conflicted
+++ resolved
@@ -36,15 +36,9 @@
         Resource {
             iconName: "planner_review"
             percentage: ResourceUsage.cpuUsage
-<<<<<<< HEAD
-            shown: Config.options.bar.resources.alwaysShowCpu || 
-                !(MprisController.activePlayer?.trackTitle?.length > 0) ||
-                root.alwaysShowAllResources
-                Layout.leftMargin: shown ? 6 : 0
-=======
             shown: Config.options.bar.resources.alwaysShowCpu || !(MprisController.activePlayer?.trackTitle?.length > 0) || root.alwaysShowAllResources
             Layout.leftMargin: shown ? 6 : 0
->>>>>>> 8d88df62
+
             warningThreshold: Config.options.bar.resources.cpuWarningThreshold
           }
 
