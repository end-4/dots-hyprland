--- conflicted
+++ resolved
@@ -7,13 +7,10 @@
 StyledPopup {
     id: root
 
-<<<<<<< HEAD
     function formatKB(kb) {
         return (kb / (1024 * 1024)).toFixed(1) + " GB";
     }
 
-=======
->>>>>>> 8d88df62
     Row {
         anchors.centerIn: parent
         spacing: 12
@@ -33,19 +30,19 @@
                 StyledPopupValueRow {
                     icon: "clock_loader_60"
                     label: Translation.tr("Used:")
-                    value: ResourceUsage.kbToGbString(ResourceUsage.memoryUsed)
+                    value: root.formatKB(ResourceUsage.memoryUsed)
                 }
 
                 StyledPopupValueRow {
                     icon: "check_circle"
                     label: Translation.tr("Free:")
-                    value: ResourceUsage.kbToGbString(ResourceUsage.memoryFree)
+                    value: root.formatKB(ResourceUsage.memoryFree)
                 }
 
                 StyledPopupValueRow {
                     icon: "empty_dashboard"
                     label: Translation.tr("Total:")
-                    value: ResourceUsage.kbToGbString(ResourceUsage.memoryTotal)
+                    value: root.formatKB(ResourceUsage.memoryTotal)
                 }
 
             }
@@ -68,19 +65,19 @@
                 StyledPopupValueRow {
                     icon: "clock_loader_60"
                     label: Translation.tr("Used:")
-                    value: ResourceUsage.kbToGbString(ResourceUsage.swapUsed)
+                    value: root.formatKB(ResourceUsage.swapUsed)
                 }
 
                 StyledPopupValueRow {
                     icon: "check_circle"
                     label: Translation.tr("Free:")
-                    value: ResourceUsage.kbToGbString(ResourceUsage.swapFree)
+                    value: root.formatKB(ResourceUsage.swapFree)
                 }
 
                 StyledPopupValueRow {
                     icon: "empty_dashboard"
                     label: Translation.tr("Total:")
-                    value: ResourceUsage.kbToGbString(ResourceUsage.swapTotal)
+                    value: root.formatKB(ResourceUsage.swapTotal)
                 }
 
             }
@@ -99,11 +96,10 @@
             Column {
                 spacing: 4
 
-<<<<<<< HEAD
                 StyledPopupValueRow {
                     icon: "bolt"
                     label: Translation.tr("Load:")
-                    value: (ResourceUsage.cpuUsage > 0.8 ? Translation.tr("High") : ResourceUsage.cpuUsage > 0.4 ? Translation.tr("Medium") : Translation.tr("Low")) + ` (${Math.round(ResourceUsage.cpuUsage * 100)}%)`
+                    value: ` (${Math.round(ResourceUsage.cpuUsage * 100)}%`
                 }
 
                 StyledPopupValueRow {
@@ -136,8 +132,6 @@
             }
 
             ColumnLayout {
-=======
->>>>>>> 8d88df62
                 StyledPopupValueRow {
                     icon: "bolt"
                     label: Translation.tr("Load:")
@@ -159,7 +153,6 @@
                     visible: Config.options?.resources?.gpu?.bar?.iGpu?.showTemp !== false
                 }
 
-<<<<<<< HEAD
             }
 
         }
@@ -203,90 +196,6 @@
 
         }
 
-=======
-                StyledPopupValueRow {
-                    icon: "planner_review"
-                    label: Translation.tr("Freq:")
-                    value: ` ${Math.round(ResourceUsage.cpuFreqency * 100) / 100} GHz`
-                }
-
-                StyledPopupValueRow {
-                    icon: "thermometer"
-                    label: Translation.tr("Temp:")
-                    value: ` ${Math.round(ResourceUsage.cpuTemperature)} °C`
-                }
-
-            }
-
-        }
-
-        ColumnLayout {
-            Layout.alignment: Qt.AlignTop
-            spacing: 8
-            visible: GpuUsage.iGpuAvailable && (Config.options.bar.resources.gpuLayout == 1 || Config.options.bar.resources.gpuLayout == 2)
-
-            StyledPopupHeaderRow {
-                icon: "empty_dashboard"
-                label: "iGPU"
-            }
-
-            ColumnLayout {
-                StyledPopupValueRow {
-                    icon: "bolt"
-                    label: Translation.tr("Load:")
-                    value: `${Math.round(GpuUsage.iGpuUsage * 100)}%`
-                }
-
-                StyledPopupValueRow {
-                    icon: "clock_loader_60"
-                    label: Translation.tr("VRAM:")
-                    value: ` ${Math.round(GpuUsage.iGpuVramUsedGB * 10) / 10} / ${Math.round(GpuUsage.iGpuVramTotalGB * 10) / 10} GB`
-                }
-
-                StyledPopupValueRow {
-                    icon: "thermometer"
-                    label: Translation.tr("Temp:")
-                    value: `${GpuUsage.iGpuTemperature} °C`
-                }
-
-            }
-
-        }
-
-        ColumnLayout {
-            Layout.alignment: Qt.AlignTop
-            spacing: 8
-            visible: GpuUsage.dGpuAvailable && (Config.options.bar.resources.gpuLayout == 0 || Config.options.bar.resources.gpuLayout == 2)
-
-            StyledPopupHeaderRow {
-                icon: "empty_dashboard"
-                label: "dGPU"
-            }
-
-            ColumnLayout {
-                StyledPopupValueRow {
-                    icon: "bolt"
-                    label: Translation.tr("Load:")
-                    value: `${Math.round(GpuUsage.dGpuUsage * 100)}%`
-                }
-
-                StyledPopupValueRow {
-                    icon: "clock_loader_60"
-                    label: Translation.tr("VRAM:")
-                    value: ` ${Math.round(GpuUsage.dGpuVramUsedGB * 10) / 10} / ${Math.round(GpuUsage.dGpuVramTotalGB * 10) / 10} GB`
-                }
-
-                StyledPopupValueRow {
-                    icon: "thermometer"
-                    label: Translation.tr("Temp:")
-                    value: `${GpuUsage.dGpuTemperature} °C`
-                }
-
-            }
-
-        }
-
->>>>>>> 8d88df62
     }
 
 }