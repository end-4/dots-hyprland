--- conflicted
+++ resolved
@@ -8,17 +8,12 @@
     readonly property list<var> availableWidgets: [
         { identifier: "crosshair", materialSymbol: "point_scan" },
         { identifier: "fpsLimiter", materialSymbol: "animation" },
-<<<<<<< HEAD
-        { identifier: "resources", materialSymbol: "browse_activity" },
-        { identifier: "processMonitor", materialSymbol: "list_alt" }
-
-=======
         { identifier: "floatingImage", materialSymbol: "imagesmode" },
         { identifier: "recorder", materialSymbol: "screen_record" },
         { identifier: "resources", materialSymbol: "browse_activity" },
+        { identifier: "processMonitor", materialSymbol: "list_alt" },
         { identifier: "notes", materialSymbol: "note_stack" },
         { identifier: "volumeMixer", materialSymbol: "volume_up" },
->>>>>>> 6cb1b738
     ]
     
     readonly property bool hasPinnedWidgets: root.pinnedWidgetIdentifiers.length > 0
