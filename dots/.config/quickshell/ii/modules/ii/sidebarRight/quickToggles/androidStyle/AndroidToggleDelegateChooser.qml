pragma ComponentBehavior: Bound
import qs.services
import qs.modules.common
import qs.modules.common.widgets
import QtQuick
import QtQuick.Layouts
import Quickshell
import Quickshell.Bluetooth

DelegateChooser {
    id: root
    property bool editMode: false
    required property real baseCellWidth
    required property real baseCellHeight
    required property real spacing
    required property int startingIndex
    signal openAudioOutputDialog()
    signal openAudioInputDialog()
    signal openBluetoothDialog()
    signal openNightLightDialog()
    signal openWifiDialog()
    signal openVpnDialog()

    role: "type"

    DelegateChoice { roleValue: "antiFlashbang"; AndroidAntiFlashbangToggle {
        required property int index
        required property var modelData
        buttonIndex: root.startingIndex + index
        buttonData: modelData
        editMode: root.editMode
        expandedSize: modelData.size > 1
        baseCellWidth: root.baseCellWidth
        baseCellHeight: root.baseCellHeight
        cellSpacing: root.spacing
        cellSize: modelData.size
        onOpenMenu: {
            root.openNightLightDialog()
        }
    } }

    DelegateChoice { roleValue: "audio"; AndroidAudioToggle {
        required property int index
        required property var modelData
        buttonIndex: root.startingIndex + index
        buttonData: modelData
        editMode: root.editMode
        expandedSize: modelData.size > 1
        baseCellWidth: root.baseCellWidth
        baseCellHeight: root.baseCellHeight
        cellSpacing: root.spacing
        cellSize: modelData.size
        onOpenMenu: {
            root.openAudioOutputDialog()
        }
    } }

    DelegateChoice { roleValue: "bluetooth"; AndroidBluetoothToggle {
        required property int index
        required property var modelData
        buttonIndex: root.startingIndex + index
        buttonData: modelData
        editMode: root.editMode
        expandedSize: modelData.size > 1
        baseCellWidth: root.baseCellWidth
        baseCellHeight: root.baseCellHeight
        cellSpacing: root.spacing
        cellSize: modelData.size
        onOpenMenu: {
            root.openBluetoothDialog()
        }
    } }

    DelegateChoice { roleValue: "cloudflareWarp"; AndroidCloudflareWarpToggle {
        required property int index
        required property var modelData
        buttonIndex: root.startingIndex + index
        buttonData: modelData
        editMode: root.editMode
        expandedSize: modelData.size > 1
        baseCellWidth: root.baseCellWidth
        baseCellHeight: root.baseCellHeight
        cellSpacing: root.spacing
        cellSize: modelData.size
    } }

    DelegateChoice { roleValue: "colorPicker"; AndroidColorPickerToggle {
        required property int index
        required property var modelData
        buttonIndex: root.startingIndex + index
        buttonData: modelData
        editMode: root.editMode
        expandedSize: modelData.size > 1
        baseCellWidth: root.baseCellWidth
        baseCellHeight: root.baseCellHeight
        cellSpacing: root.spacing
        cellSize: modelData.size
    } }

    DelegateChoice { roleValue: "darkMode"; AndroidDarkModeToggle {
        required property int index
        required property var modelData
        buttonIndex: root.startingIndex + index
        buttonData: modelData
        editMode: root.editMode
        expandedSize: modelData.size > 1
        baseCellWidth: root.baseCellWidth
        baseCellHeight: root.baseCellHeight
        cellSpacing: root.spacing
        cellSize: modelData.size
    } }

    DelegateChoice { roleValue: "easyEffects"; AndroidEasyEffectsToggle {
        required property int index
        required property var modelData
        buttonIndex: root.startingIndex + index
        buttonData: modelData
        editMode: root.editMode
        expandedSize: modelData.size > 1
        baseCellWidth: root.baseCellWidth
        baseCellHeight: root.baseCellHeight
        cellSpacing: root.spacing
        cellSize: modelData.size
    } }

    DelegateChoice { roleValue: "gameMode"; AndroidGameModeToggle {
        required property int index
        required property var modelData
        buttonIndex: root.startingIndex + index
        buttonData: modelData
        editMode: root.editMode
        expandedSize: modelData.size > 1
        baseCellWidth: root.baseCellWidth
        baseCellHeight: root.baseCellHeight
        cellSpacing: root.spacing
        cellSize: modelData.size
    } }

    DelegateChoice { roleValue: "idleInhibitor"; AndroidIdleInhibitorToggle {
        required property int index
        required property var modelData
        buttonIndex: root.startingIndex + index
        buttonData: modelData
        editMode: root.editMode
        expandedSize: modelData.size > 1
        baseCellWidth: root.baseCellWidth
        baseCellHeight: root.baseCellHeight
        cellSpacing: root.spacing
        cellSize: modelData.size
    } }

    DelegateChoice { roleValue: "mic"; AndroidMicToggle {
        required property int index
        required property var modelData
        buttonIndex: root.startingIndex + index
        buttonData: modelData
        editMode: root.editMode
        expandedSize: modelData.size > 1
        baseCellWidth: root.baseCellWidth
        baseCellHeight: root.baseCellHeight
        cellSpacing: root.spacing
        cellSize: modelData.size
        onOpenMenu: {
            root.openAudioInputDialog()
        }
    } }

    DelegateChoice { roleValue: "musicRecognition"; AndroidMusicRecognition {
        required property int index
        required property var modelData
        buttonIndex: root.startingIndex + index
        buttonData: modelData
        editMode: root.editMode
        expandedSize: modelData.size > 1
        baseCellWidth: root.baseCellWidth
        baseCellHeight: root.baseCellHeight
        cellSpacing: root.spacing
        cellSize: modelData.size
    } }

    DelegateChoice { roleValue: "network"; AndroidNetworkToggle {
        required property int index
        required property var modelData
        buttonIndex: root.startingIndex + index
        buttonData: modelData
        editMode: root.editMode
        expandedSize: modelData.size > 1
        baseCellWidth: root.baseCellWidth
        baseCellHeight: root.baseCellHeight
        cellSpacing: root.spacing
        cellSize: modelData.size
        onOpenMenu: {
            root.openWifiDialog()
        }
    } }

    DelegateChoice { roleValue: "nightLight"; AndroidNightLightToggle {
        required property int index
        required property var modelData
        buttonIndex: root.startingIndex + index
        buttonData: modelData
        editMode: root.editMode
        expandedSize: modelData.size > 1
        baseCellWidth: root.baseCellWidth
        baseCellHeight: root.baseCellHeight
        cellSpacing: root.spacing
        cellSize: modelData.size
        onOpenMenu: {
            root.openNightLightDialog()
        }
    } }

    DelegateChoice { roleValue: "notifications"; AndroidNotificationToggle {
        required property int index
        required property var modelData
        buttonIndex: root.startingIndex + index
        buttonData: modelData
        editMode: root.editMode
        expandedSize: modelData.size > 1
        baseCellWidth: root.baseCellWidth
        baseCellHeight: root.baseCellHeight
        cellSpacing: root.spacing
        cellSize: modelData.size
    } }

    DelegateChoice { roleValue: "onScreenKeyboard"; AndroidOnScreenKeyboardToggle {
        required property int index
        required property var modelData
        buttonIndex: root.startingIndex + index
        buttonData: modelData
        editMode: root.editMode
        expandedSize: modelData.size > 1
        baseCellWidth: root.baseCellWidth
        baseCellHeight: root.baseCellHeight
        cellSpacing: root.spacing
        cellSize: modelData.size
    } }

    DelegateChoice { roleValue: "powerProfile"; AndroidPowerProfileToggle {
        required property int index
        required property var modelData
        buttonIndex: root.startingIndex + index
        buttonData: modelData
        editMode: root.editMode
        expandedSize: modelData.size > 1
        baseCellWidth: root.baseCellWidth
        baseCellHeight: root.baseCellHeight
        cellSpacing: root.spacing
        cellSize: modelData.size
    } }

    DelegateChoice { roleValue: "screenSnip"; AndroidScreenSnipToggle {
        required property int index
        required property var modelData
        buttonIndex: root.startingIndex + index
        buttonData: modelData
        editMode: root.editMode
        expandedSize: modelData.size > 1
        baseCellWidth: root.baseCellWidth
        baseCellHeight: root.baseCellHeight
        cellSpacing: root.spacing
        cellSize: modelData.size
    } }
<<<<<<< HEAD

    DelegateChoice { roleValue: "vpn"; AndroidVpnToggle {
        required property int index
        required property var modelData
        buttonIndex: root.startingIndex + index
        buttonData: modelData
        editMode: root.editMode
        expandedSize: modelData.size > 1
        baseCellWidth: root.baseCellWidth
        baseCellHeight: root.baseCellHeight
        cellSpacing: root.spacing
        cellSize: modelData.size
        onOpenMenu: {
            root.openVpnDialog()
        }
    } }

=======
>>>>>>> 0700e024
}<|MERGE_RESOLUTION|>--- conflicted
+++ resolved
@@ -261,7 +261,6 @@
         cellSpacing: root.spacing
         cellSize: modelData.size
     } }
-<<<<<<< HEAD
 
     DelegateChoice { roleValue: "vpn"; AndroidVpnToggle {
         required property int index
@@ -278,7 +277,4 @@
             root.openVpnDialog()
         }
     } }
-
-=======
->>>>>>> 0700e024
 }