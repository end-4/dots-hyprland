pragma ComponentBehavior: Bound
import qs.services
import qs.modules.common
import qs.modules.common.widgets
import QtQuick
import QtQuick.Layouts
import Quickshell
import Quickshell.Bluetooth
import qs.modules.overlay.crosshair
import qs.modules.overlay.volumeMixer
<<<<<<< HEAD
import qs.modules.overlay.fpsLimiter
=======
import qs.modules.overlay.recorder
import qs.modules.overlay.resources
>>>>>>> 2c88a71e

DelegateChooser {
    id: root
    role: "identifier"

    DelegateChoice { roleValue: "crosshair"; Crosshair {} }
    DelegateChoice { roleValue: "volumeMixer"; VolumeMixer {} }
<<<<<<< HEAD
    DelegateChoice { roleValue: "fpsLimiter"; FpsLimiter {} }
=======
    DelegateChoice { roleValue: "recorder"; Recorder {} }
    DelegateChoice { roleValue: "resources"; Resources {} }
>>>>>>> 2c88a71e
}<|MERGE_RESOLUTION|>--- conflicted
+++ resolved
@@ -8,12 +8,9 @@
 import Quickshell.Bluetooth
 import qs.modules.overlay.crosshair
 import qs.modules.overlay.volumeMixer
-<<<<<<< HEAD
 import qs.modules.overlay.fpsLimiter
-=======
 import qs.modules.overlay.recorder
 import qs.modules.overlay.resources
->>>>>>> 2c88a71e
 
 DelegateChooser {
     id: root
@@ -21,10 +18,7 @@
 
     DelegateChoice { roleValue: "crosshair"; Crosshair {} }
     DelegateChoice { roleValue: "volumeMixer"; VolumeMixer {} }
-<<<<<<< HEAD
     DelegateChoice { roleValue: "fpsLimiter"; FpsLimiter {} }
-=======
     DelegateChoice { roleValue: "recorder"; Recorder {} }
     DelegateChoice { roleValue: "resources"; Resources {} }
->>>>>>> 2c88a71e
 }