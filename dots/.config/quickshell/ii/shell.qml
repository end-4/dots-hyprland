--- conflicted
+++ resolved
@@ -6,10 +6,7 @@
 // Adjust this to make the shell smaller or larger
 //@ pragma Env QT_SCALE_FACTOR=1
 
-<<<<<<< HEAD
-=======
 
->>>>>>> c4f81e70
 import qs.modules.common
 import qs.modules.background
 import qs.modules.bar
@@ -27,10 +24,7 @@
 import qs.modules.sessionScreen
 import qs.modules.sidebarLeft
 import qs.modules.sidebarRight
-<<<<<<< HEAD
 import qs.modules.scratchpad
-=======
->>>>>>> c4f81e70
 import qs.modules.verticalBar
 import qs.modules.wallpaperSelector
 
