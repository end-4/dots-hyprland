//@ pragma UseQApplication
//@ pragma Env QS_NO_RELOAD_POPUP=1
//@ pragma Env QT_QUICK_CONTROLS_STYLE=Basic
//@ pragma Env QT_QUICK_FLICKABLE_WHEEL_DECELERATION=10000

// Adjust this to make the shell smaller or larger
//@ pragma Env QT_SCALE_FACTOR=1

import "modules/common"
import "services"
import "panelFamilies"

import QtQuick
import QtQuick.Window
import Quickshell
import Quickshell.Io
import Quickshell.Hyprland

ShellRoot {
    id: root

    // Stuff for every panel family
    ReloadPopup {}

    Component.onCompleted: {
        MaterialThemeLoader.reapplyTheme()
        Hyprsunset.load()
        FirstRunExperience.load()
        ConflictKiller.load()
        Cliphist.refresh()
        Wallpapers.load()
        Updates.load()
    }

<<<<<<< HEAD
    // Load enabled stuff
    // Well, these loaders only *allow* them to be loaded, to always load or not is defined in each component
    // The media controls for example is not loaded if it's not opened
    PanelLoader { identifier: "iiBar"; extraCondition: !Config.options.bar.vertical; component: Bar {} }
    PanelLoader { identifier: "iiBackground"; component: Background {} }
    PanelLoader { identifier: "iiCheatsheet"; component: Cheatsheet {} }
    PanelLoader { identifier: "iiDock"; extraCondition: Config.options.dock.enable; component: Dock {} }
    PanelLoader { identifier: "iiLock"; component: Lock {} }
    PanelLoader { identifier: "iiMediaControls"; component: MediaControls {} }
    PanelLoader { identifier: "iiNotificationPopup"; component: NotificationPopup {} }
    PanelLoader { identifier: "iiOnScreenDisplay"; component: OnScreenDisplay {} }
    PanelLoader { identifier: "iiOnScreenKeyboard"; component: OnScreenKeyboard {} }
    PanelLoader { identifier: "iiOverlay"; component: Overlay {} }
    PanelLoader { identifier: "iiOverview"; component: Overview {} }
    PanelLoader { identifier: "iiPolkit"; component: Polkit {} }
    PanelLoader { identifier: "iiRegionSelector"; component: RegionSelector {} }
    PanelLoader { identifier: "iiScreenCorners"; component: ScreenCorners {} }
    PanelLoader { identifier: "iiSessionScreen"; component: SessionScreen {} }
    PanelLoader { identifier: "iiSidebarLeft"; component: SidebarLeft {} }
    PanelLoader { identifier: "iiSidebarRight"; component: SidebarRight {} }
    PanelLoader { identifier: "iiVerticalBar"; extraCondition: Config.options.bar.vertical; component: VerticalBar {} }
    PanelLoader { identifier: "iiWallpaperSelector"; component: WallpaperSelector {} }

    PanelLoader { identifier: "wActionCenter"; component: WaffleActionCenter {} }
    PanelLoader { identifier: "wBar"; component: WaffleBar {} }
    PanelLoader { identifier: "wBackground"; component: WaffleBackground {} }
    PanelLoader { identifier: "wLock"; component: WaffleLock {} }
    PanelLoader { identifier: "wNotificationCenter"; component: WaffleNotificationCenter {} }
    PanelLoader { identifier: "wNotificationPopup"; component: WaffleNotificationPopup {} }
    PanelLoader { identifier: "wOnScreenDisplay"; component: WaffleOSD {} }
    PanelLoader { identifier: "wPolkit"; component: WafflePolkit {} }
    PanelLoader { identifier: "wScreenSnip"; component: WScreenSnip {} }
    PanelLoader { identifier: "wStartMenu"; component: WaffleStartMenu {} }
    PanelLoader { identifier: "wSessionScreen"; component: WaffleSessionScreen {} }
    PanelLoader { identifier: "wTaskView"; component: WaffleTaskView {} }
    ReloadPopup {}
    OtherPopup {}

    component PanelLoader: LazyLoader {
        required property string identifier
        property bool extraCondition: true
        active: Config.ready && Config.options.enabledPanels.includes(identifier) && extraCondition
    }
=======
>>>>>>> d22822e7

    // Panel families
    property list<string> families: ["ii", "waffle"]
    function cyclePanelFamily() {
        const currentIndex = families.indexOf(Config.options.panelFamily)
        const nextIndex = (currentIndex + 1) % families.length
        Config.options.panelFamily = families[nextIndex]
    }

    component PanelFamilyLoader: LazyLoader {
        required property string identifier
        property bool extraCondition: true
        active: Config.ready && Config.options.panelFamily === identifier && extraCondition
    }
    
    PanelFamilyLoader {
        identifier: "ii"
        component: IllogicalImpulseFamily {}
    }

    PanelFamilyLoader {
        identifier: "waffle"
        component: WaffleFamily {}
    }


    // Shortcuts
    IpcHandler {
        target: "panelFamily"

        function cycle(): void {
            root.cyclePanelFamily()
        }
    }

    GlobalShortcut {
        name: "panelFamilyCycle"
        description: "Cycles panel family"

        onPressed: root.cyclePanelFamily()
    }
}
<|MERGE_RESOLUTION|>--- conflicted
+++ resolved
@@ -32,52 +32,6 @@
         Updates.load()
     }
 
-<<<<<<< HEAD
-    // Load enabled stuff
-    // Well, these loaders only *allow* them to be loaded, to always load or not is defined in each component
-    // The media controls for example is not loaded if it's not opened
-    PanelLoader { identifier: "iiBar"; extraCondition: !Config.options.bar.vertical; component: Bar {} }
-    PanelLoader { identifier: "iiBackground"; component: Background {} }
-    PanelLoader { identifier: "iiCheatsheet"; component: Cheatsheet {} }
-    PanelLoader { identifier: "iiDock"; extraCondition: Config.options.dock.enable; component: Dock {} }
-    PanelLoader { identifier: "iiLock"; component: Lock {} }
-    PanelLoader { identifier: "iiMediaControls"; component: MediaControls {} }
-    PanelLoader { identifier: "iiNotificationPopup"; component: NotificationPopup {} }
-    PanelLoader { identifier: "iiOnScreenDisplay"; component: OnScreenDisplay {} }
-    PanelLoader { identifier: "iiOnScreenKeyboard"; component: OnScreenKeyboard {} }
-    PanelLoader { identifier: "iiOverlay"; component: Overlay {} }
-    PanelLoader { identifier: "iiOverview"; component: Overview {} }
-    PanelLoader { identifier: "iiPolkit"; component: Polkit {} }
-    PanelLoader { identifier: "iiRegionSelector"; component: RegionSelector {} }
-    PanelLoader { identifier: "iiScreenCorners"; component: ScreenCorners {} }
-    PanelLoader { identifier: "iiSessionScreen"; component: SessionScreen {} }
-    PanelLoader { identifier: "iiSidebarLeft"; component: SidebarLeft {} }
-    PanelLoader { identifier: "iiSidebarRight"; component: SidebarRight {} }
-    PanelLoader { identifier: "iiVerticalBar"; extraCondition: Config.options.bar.vertical; component: VerticalBar {} }
-    PanelLoader { identifier: "iiWallpaperSelector"; component: WallpaperSelector {} }
-
-    PanelLoader { identifier: "wActionCenter"; component: WaffleActionCenter {} }
-    PanelLoader { identifier: "wBar"; component: WaffleBar {} }
-    PanelLoader { identifier: "wBackground"; component: WaffleBackground {} }
-    PanelLoader { identifier: "wLock"; component: WaffleLock {} }
-    PanelLoader { identifier: "wNotificationCenter"; component: WaffleNotificationCenter {} }
-    PanelLoader { identifier: "wNotificationPopup"; component: WaffleNotificationPopup {} }
-    PanelLoader { identifier: "wOnScreenDisplay"; component: WaffleOSD {} }
-    PanelLoader { identifier: "wPolkit"; component: WafflePolkit {} }
-    PanelLoader { identifier: "wScreenSnip"; component: WScreenSnip {} }
-    PanelLoader { identifier: "wStartMenu"; component: WaffleStartMenu {} }
-    PanelLoader { identifier: "wSessionScreen"; component: WaffleSessionScreen {} }
-    PanelLoader { identifier: "wTaskView"; component: WaffleTaskView {} }
-    ReloadPopup {}
-    OtherPopup {}
-
-    component PanelLoader: LazyLoader {
-        required property string identifier
-        property bool extraCondition: true
-        active: Config.ready && Config.options.enabledPanels.includes(identifier) && extraCondition
-    }
-=======
->>>>>>> d22822e7
 
     // Panel families
     property list<string> families: ["ii", "waffle"]
