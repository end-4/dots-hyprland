--- conflicted
+++ resolved
@@ -6,7 +6,6 @@
 // Adjust this to make the shell smaller or larger
 //@ pragma Env QT_SCALE_FACTOR=1
 
-<<<<<<< HEAD
 import qs.modules.common
 import qs.modules.ii.background
 import qs.modules.ii.bar
@@ -39,11 +38,9 @@
 import qs.modules.waffle.startMenu
 import qs.modules.waffle.sessionScreen
 import qs.modules.waffle.taskView
-=======
 import "modules/common"
 import "services"
 import "panelFamilies"
->>>>>>> d5b599da
 
 import QtQuick
 import QtQuick.Window
@@ -67,7 +64,6 @@
         Updates.load()
     }
 
-<<<<<<< HEAD
     // Load enabled stuff
     // Well, these loaders only *allow* them to be loaded, to always load or not is defined in each component
     // The media controls for example is not loaded if it's not opened
@@ -109,8 +105,6 @@
         property bool extraCondition: true
         active: Config.ready && Config.options.enabledPanels.includes(identifier) && extraCondition
     }
-=======
->>>>>>> d5b599da
 
     // Panel families
     property list<string> families: ["ii", "waffle"]
