//@ pragma UseQApplication
//@ pragma Env QS_NO_RELOAD_POPUP=1
//@ pragma Env QT_QUICK_CONTROLS_STYLE=Basic
//@ pragma Env QT_QUICK_FLICKABLE_WHEEL_DECELERATION=10000

// Adjust this to make the shell smaller or larger
//@ pragma Env QT_SCALE_FACTOR=1

import qs.modules.common
import qs.modules.ii.background
import qs.modules.ii.bar
import qs.modules.ii.cheatsheet
import qs.modules.ii.dock
import qs.modules.ii.displayMode
import qs.modules.ii.lock
import qs.modules.ii.mediaControls
import qs.modules.ii.notificationPopup
import qs.modules.ii.onScreenDisplay
import qs.modules.ii.onScreenKeyboard
import qs.modules.ii.overview
import qs.modules.ii.polkit
import qs.modules.ii.regionSelector
import qs.modules.ii.screenCorners
import qs.modules.ii.sessionScreen
import qs.modules.ii.sidebarLeft
import qs.modules.ii.sidebarRight
import qs.modules.ii.overlay
import qs.modules.ii.verticalBar
import qs.modules.ii.wallpaperSelector

import qs.modules.waffle.actionCenter
import qs.modules.waffle.background
import qs.modules.waffle.bar
import qs.modules.waffle.lock
import qs.modules.waffle.notificationCenter
import qs.modules.waffle.onScreenDisplay
import qs.modules.waffle.polkit
import qs.modules.waffle.screenSnip
import qs.modules.waffle.startMenu
import qs.modules.waffle.sessionScreen
import qs.modules.waffle.taskView

import QtQuick
import QtQuick.Window
import Quickshell
import Quickshell.Io
import Quickshell.Hyprland
import qs.services

ShellRoot {
    id: root

    // Force initialization of some singletons
    Component.onCompleted: {
        MaterialThemeLoader.reapplyTheme()
        Hyprsunset.load()
        FirstRunExperience.load()
        ConflictKiller.load()
        Cliphist.refresh()
        Wallpapers.load()
        Updates.load()
    }

    // Load enabled stuff
    // Well, these loaders only *allow* them to be loaded, to always load or not is defined in each component
    // The media controls for example is not loaded if it's not opened
    PanelLoader { identifier: "iiBar"; extraCondition: !Config.options.bar.vertical; component: Bar {} }
    PanelLoader { identifier: "iiBackground"; component: Background {} }
    PanelLoader { identifier: "iiCheatsheet"; component: Cheatsheet {} }
    PanelLoader { identifier: "iiDock"; extraCondition: Config.options.dock.enable; component: Dock {} }
    PanelLoader { identifier: "iiLock"; component: Lock {} }
    PanelLoader { identifier: "iiDisplayMode"; component: DisplayMode {} }
    PanelLoader { identifier: "iiMediaControls"; component: MediaControls {} }
    PanelLoader { identifier: "iiNotificationPopup"; component: NotificationPopup {} }
    PanelLoader { identifier: "iiOnScreenDisplay"; component: OnScreenDisplay {} }
    PanelLoader { identifier: "iiOnScreenKeyboard"; component: OnScreenKeyboard {} }
    PanelLoader { identifier: "iiOverlay"; component: Overlay {} }
    PanelLoader { identifier: "iiOverview"; component: Overview {} }
    PanelLoader { identifier: "iiPolkit"; component: Polkit {} }
    PanelLoader { identifier: "iiRegionSelector"; component: RegionSelector {} }
    PanelLoader { identifier: "iiScreenCorners"; component: ScreenCorners {} }
    PanelLoader { identifier: "iiSessionScreen"; component: SessionScreen {} }
    PanelLoader { identifier: "iiSidebarLeft"; component: SidebarLeft {} }
    PanelLoader { identifier: "iiSidebarRight"; component: SidebarRight {} }
    PanelLoader { identifier: "iiVerticalBar"; extraCondition: Config.options.bar.vertical; component: VerticalBar {} }
    PanelLoader { identifier: "iiWallpaperSelector"; component: WallpaperSelector {} }

    PanelLoader { identifier: "wActionCenter"; component: WaffleActionCenter {} }
    PanelLoader { identifier: "wBar"; component: WaffleBar {} }
    PanelLoader { identifier: "wBackground"; component: WaffleBackground {} }
    PanelLoader { identifier: "wLock"; component: WaffleLock {} }
    PanelLoader { identifier: "wNotificationCenter"; component: WaffleNotificationCenter {} }
    PanelLoader { identifier: "wOnScreenDisplay"; component: WaffleOSD {} }
    PanelLoader { identifier: "wPolkit"; component: WafflePolkit {} }
    PanelLoader { identifier: "wScreenSnip"; component: WScreenSnip {} }
    PanelLoader { identifier: "wStartMenu"; component: WaffleStartMenu {} }
    PanelLoader { identifier: "wSessionScreen"; component: WaffleSessionScreen {} }
    PanelLoader { identifier: "wTaskView"; component: WaffleTaskView {} }
    ReloadPopup {}

    component PanelLoader: LazyLoader {
        required property string identifier
        property bool extraCondition: true
        active: Config.ready && Config.options.enabledPanels.includes(identifier) && extraCondition
    }

    // Panel families
    property list<string> families: ["ii", "waffle"]
    property var panelFamilies: ({
<<<<<<< HEAD
        "ii": ["iiBar", "iiBackground", "iiCheatsheet", "iiDock", "iiLock", "iiDisplayMode", "iiMediaControls", "iiNotificationPopup", "iiOnScreenDisplay", "iiOnScreenKeyboard", "iiOverlay", "iiOverview", "iiPolkit", "iiRegionSelector", "iiScreenCorners", "iiSessionScreen", "iiSidebarLeft", "iiSidebarRight", "iiVerticalBar", "iiWallpaperSelector"],
        "waffle": ["wActionCenter", "wBar", "wBackground", "wLock", "wNotificationCenter", "wOnScreenDisplay", "wTaskView", "wPolkit", "wSessionScreen", "wStartMenu", "iiCheatsheet", "iiNotificationPopup", "iiOnScreenKeyboard", "iiOverlay", "iiRegionSelector", "iiWallpaperSelector"],
=======
        "ii": ["iiBar", "iiBackground", "iiCheatsheet", "iiDock", "iiLock", "iiMediaControls", "iiNotificationPopup", "iiOnScreenDisplay", "iiOnScreenKeyboard", "iiOverlay", "iiOverview", "iiPolkit", "iiRegionSelector", "iiScreenCorners", "iiSessionScreen", "iiSidebarLeft", "iiSidebarRight", "iiVerticalBar", "iiWallpaperSelector"],
        "waffle": ["wActionCenter", "wBar", "wBackground", "wLock", "wNotificationCenter", "wOnScreenDisplay", "wTaskView", "wPolkit", "wScreenSnip", "wSessionScreen", "wStartMenu", "iiCheatsheet", "iiNotificationPopup", "iiOnScreenKeyboard", "iiOverlay", "iiWallpaperSelector"],
>>>>>>> 8842df63
    })
    function cyclePanelFamily() {
        const currentIndex = families.indexOf(Config.options.panelFamily)
        const nextIndex = (currentIndex + 1) % families.length
        Config.options.panelFamily = families[nextIndex]
        Config.options.enabledPanels = panelFamilies[Config.options.panelFamily]
    }

    IpcHandler {
        target: "panelFamily"

        function cycle(): void {
            root.cyclePanelFamily()
        }
    }

    GlobalShortcut {
        name: "panelFamilyCycle"
        description: "Cycles panel family"

        onPressed: root.cyclePanelFamily()
    }
}
<|MERGE_RESOLUTION|>--- conflicted
+++ resolved
@@ -107,13 +107,8 @@
     // Panel families
     property list<string> families: ["ii", "waffle"]
     property var panelFamilies: ({
-<<<<<<< HEAD
         "ii": ["iiBar", "iiBackground", "iiCheatsheet", "iiDock", "iiLock", "iiDisplayMode", "iiMediaControls", "iiNotificationPopup", "iiOnScreenDisplay", "iiOnScreenKeyboard", "iiOverlay", "iiOverview", "iiPolkit", "iiRegionSelector", "iiScreenCorners", "iiSessionScreen", "iiSidebarLeft", "iiSidebarRight", "iiVerticalBar", "iiWallpaperSelector"],
-        "waffle": ["wActionCenter", "wBar", "wBackground", "wLock", "wNotificationCenter", "wOnScreenDisplay", "wTaskView", "wPolkit", "wSessionScreen", "wStartMenu", "iiCheatsheet", "iiNotificationPopup", "iiOnScreenKeyboard", "iiOverlay", "iiRegionSelector", "iiWallpaperSelector"],
-=======
-        "ii": ["iiBar", "iiBackground", "iiCheatsheet", "iiDock", "iiLock", "iiMediaControls", "iiNotificationPopup", "iiOnScreenDisplay", "iiOnScreenKeyboard", "iiOverlay", "iiOverview", "iiPolkit", "iiRegionSelector", "iiScreenCorners", "iiSessionScreen", "iiSidebarLeft", "iiSidebarRight", "iiVerticalBar", "iiWallpaperSelector"],
-        "waffle": ["wActionCenter", "wBar", "wBackground", "wLock", "wNotificationCenter", "wOnScreenDisplay", "wTaskView", "wPolkit", "wScreenSnip", "wSessionScreen", "wStartMenu", "iiCheatsheet", "iiNotificationPopup", "iiOnScreenKeyboard", "iiOverlay", "iiWallpaperSelector"],
->>>>>>> 8842df63
+        "waffle": ["wActionCenter", "wBar", "wBackground", "wLock", "wNotificationCenter", "wOnScreenDisplay", "wTaskView", "wPolkit", "wScreenSnip", "wSessionScreen", "wStartMenu", "iiCheatsheet", "iiNotificationPopup", "iiOnScreenKeyboard", "iiOverlay", "iiRegionSelector", "iiWallpaperSelector"],
     })
     function cyclePanelFamily() {
         const currentIndex = families.indexOf(Config.options.panelFamily)
