--- conflicted
+++ resolved
@@ -12,10 +12,6 @@
     property alias active: polkitAgent.isActive
     property alias flow: polkitAgent.flow
     property bool interactionAvailable: false
-<<<<<<< HEAD
-    property bool fingerprintAvailable: false
-    property bool isFingerprintCurrentlyOffered: false
-=======
     property string cleanMessage: {
         if (!root.flow) return "";
         return root.flow.message.endsWith(".")
@@ -28,7 +24,6 @@
         const usePasswordChars = !PolkitService.flow?.responseVisible ?? true
         return cleanedInputPrompt || (usePasswordChars ? Translation.tr("Password") : Translation.tr("Input"))
     }
->>>>>>> ea8f0fbc
 
     function cancel() {
         root.flow.cancelAuthenticationRequest()
