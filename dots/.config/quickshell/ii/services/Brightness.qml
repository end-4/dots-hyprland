--- conflicted
+++ resolved
@@ -85,22 +85,10 @@
         id: monitor
 
         required property ShellScreen screen
-<<<<<<< HEAD
-        readonly property bool isDdc: {
-            const match = root.ddcMonitors.find(m => m.model === screen.model && !root.monitors.slice(0, root.monitors.indexOf(this)).some(mon => mon.busNum === m.busNum));
-            return !!match;
-        }
-        readonly property string busNum: {
-            const match = root.ddcMonitors.find(m => m.model === screen.model && !root.monitors.slice(0, root.monitors.indexOf(this)).some(mon => mon.busNum === m.busNum));
-            return match?.busNum ?? "";
-        }
+        property bool isDdc
+        property string busNum
         property var rawMaxBrightness: []
         property var devices: []
-=======
-        property bool isDdc
-        property string busNum
-        property int rawMaxBrightness: 100
->>>>>>> b4920a7c
         property real brightness
         property real brightnessMultiplier: 1.0
         property real multipliedBrightness: Math.max(0, Math.min(1, brightness * (Config.options.light.antiFlashbang.enable ? brightnessMultiplier : 1)))
@@ -127,14 +115,10 @@
 
         function initialize() {
             monitor.ready = false;
-<<<<<<< HEAD
-            initProc.command = isDdc ? ["ddcutil", "-b", busNum, "getvcp", "10", "--brief"] : ["sh", "-c", `echo "a b c d $(brightnessctl -lmc backlight | tr '\n' ';' | sed 's/;$//')"`];
-=======
             const match = root.ddcMonitors.find(m => m.name === screen.name && !root.monitors.slice(0, root.monitors.indexOf(this)).some(mon => mon.busNum === m.busNum));
             isDdc = !!match;
             busNum = match?.busNum ?? "";
-            initProc.command = isDdc ? ["ddcutil", "-b", busNum, "getvcp", "10", "--brief"] : ["sh", "-c", `echo "a b c $(brightnessctl g) $(brightnessctl m)"`];
->>>>>>> b4920a7c
+            initProc.command = isDdc ? ["ddcutil", "-b", busNum, "getvcp", "10", "--brief"] : ["sh", "-c", `echo "a b c d $(brightnessctl -lmc backlight | tr '\n' ';' | sed 's/;$//')"`];
             initProc.running = true;
         }
 
