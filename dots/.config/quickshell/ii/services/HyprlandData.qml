pragma Singleton
pragma ComponentBehavior: Bound

import QtQuick
import Quickshell
import Quickshell.Io
import Quickshell.Wayland
import Quickshell.Hyprland

/**
 * Provides access to some Hyprland data not available in Quickshell.Hyprland.
 */
Singleton {
    id: root
    property var windowList: []
    property var addresses: []
    property var windowByAddress: ({})
    property var workspaces: []
    property var workspaceIds: []
    property var workspaceById: ({})
    property var activeWorkspace: null
    property var activeWindow: null
    property var monitors: []
    property var layers: ({})

<<<<<<< HEAD
    function updateWindows() {
=======
    // Convenient stuff

    function toplevelsForWorkspace(workspace) {
        return ToplevelManager.toplevels.values.filter(toplevel => {
            const address = `0x${toplevel.HyprlandToplevel?.address}`;
            var win = HyprlandData.windowByAddress[address];
            return win?.workspace?.id === workspace;
        })
    }

    function hyprlandClientsForWorkspace(workspace) {
        return root.windowList.filter(win => win.workspace.id === workspace);
    }

    function clientForToplevel(toplevel) {
        if (!toplevel || !toplevel.HyprlandToplevel) {
            return null;
        }
        const address = `0x${toplevel?.HyprlandToplevel?.address}`;
        return root.windowByAddress[address];
    }

    // Internals

    function updateWindowList() {
>>>>>>> 29c4a6a1
        getClients.running = true;
        getActiveWindow.running = true;
    }

    function updateLayers() {
        getLayers.running = true;
    }

    function updateMonitors() {
        getMonitors.running = true;
    }

    function updateWorkspaces() {
        getWorkspaces.running = true;
        getActiveWorkspace.running = true;
    }

    function updateAll() {
        updateWindows();
        updateMonitors();
        updateLayers();
        updateWorkspaces();
    }

    function biggestWindowForWorkspace(workspaceId) {
        const windowsInThisWorkspace = HyprlandData.windowList.filter(w => w.workspace.id == workspaceId);
        return windowsInThisWorkspace.reduce((maxWin, win) => {
            const maxArea = (maxWin?.size?.[0] ?? 0) * (maxWin?.size?.[1] ?? 0);
            const winArea = (win?.size?.[0] ?? 0) * (win?.size?.[1] ?? 0);
            return winArea > maxArea ? win : maxWin;
        }, null);
    }

    Component.onCompleted: {
        updateAll();
    }

    Connections {
        target: Hyprland

        function onRawEvent(event) {
            // console.log("Hyprland raw event:", event.name);
            updateAll()
        }
    }

    Process {
        id: getClients
        command: ["hyprctl", "clients", "-j"]
        stdout: StdioCollector {
            id: clientsCollector
            onStreamFinished: {
                root.windowList = JSON.parse(clientsCollector.text)
                let tempWinByAddress = {};
                for (var i = 0; i < root.windowList.length; ++i) {
                    var win = root.windowList[i];
                    tempWinByAddress[win.address] = win;
                }
                root.windowByAddress = tempWinByAddress;
                root.addresses = root.windowList.map(win => win.address);
            }
        }
    }

    Process {
        id: getActiveWindow
        command: ["hyprctl", "activewindow", "-j"]
        stdout: StdioCollector {
            id: activeWindowCollector
            onStreamFinished: {
                root.activeWindow = JSON.parse(activeWindowCollector.text)
            }
        }
    }

    Process {
        id: getMonitors
        command: ["hyprctl", "monitors", "-j"]
        stdout: StdioCollector {
            id: monitorsCollector
            onStreamFinished: {
                root.monitors = JSON.parse(monitorsCollector.text);
            }
        }
    }

    Process {
        id: getLayers
        command: ["hyprctl", "layers", "-j"]
        stdout: StdioCollector {
            id: layersCollector
            onStreamFinished: {
                root.layers = JSON.parse(layersCollector.text);
            }
        }
    }

    Process {
        id: getWorkspaces
        command: ["hyprctl", "workspaces", "-j"]
        stdout: StdioCollector {
            id: workspacesCollector
            onStreamFinished: {
                root.workspaces = JSON.parse(workspacesCollector.text);
                let tempWorkspaceById = {};
                for (var i = 0; i < root.workspaces.length; ++i) {
                    var ws = root.workspaces[i];
                    tempWorkspaceById[ws.id] = ws;
                }
                root.workspaceById = tempWorkspaceById;
                root.workspaceIds = root.workspaces.map(ws => ws.id);
            }
        }
    }

    Process {
        id: getActiveWorkspace
        command: ["hyprctl", "activeworkspace", "-j"]
        stdout: StdioCollector {
            id: activeWorkspaceCollector
            onStreamFinished: {
                root.activeWorkspace = JSON.parse(activeWorkspaceCollector.text);
            }
        }
    }
}<|MERGE_RESOLUTION|>--- conflicted
+++ resolved
@@ -23,9 +23,6 @@
     property var monitors: []
     property var layers: ({})
 
-<<<<<<< HEAD
-    function updateWindows() {
-=======
     // Convenient stuff
 
     function toplevelsForWorkspace(workspace) {
@@ -50,8 +47,7 @@
 
     // Internals
 
-    function updateWindowList() {
->>>>>>> 29c4a6a1
+    function updateWindows() {
         getClients.running = true;
         getActiveWindow.running = true;
     }
