pragma Singleton
pragma ComponentBehavior: Bound

import qs.modules.common
import QtQuick
import Quickshell
import Quickshell.Io
/**
 * Simple polled resource usage service with RAM, Swap, and CPU usage.
 */
Singleton {
<<<<<<< HEAD
	property double memoryTotal: 1
	property double memoryFree: 1
	property double memoryUsed: memoryTotal - memoryFree
    property double memoryUsedPercentage: memoryUsed / memoryTotal
    property double swapTotal: 1
	property double swapFree: 1
	property double swapUsed: swapTotal - swapFree
    property double swapUsedPercentage: swapTotal > 0 ? (swapUsed / swapTotal) : 0
    property double cpuUsage: 0
    property double cpuFreqency: 0
=======
    id: root
	property real memoryTotal: 1
	property real memoryFree: 0
	property real memoryUsed: memoryTotal - memoryFree
    property real memoryUsedPercentage: memoryUsed / memoryTotal
    property real swapTotal: 1
	property real swapFree: 0
	property real swapUsed: swapTotal - swapFree
    property real swapUsedPercentage: swapTotal > 0 ? (swapUsed / swapTotal) : 0
    property real cpuUsage: 0
>>>>>>> 994985ec
    property var previousCpuStats
    property double cpuTemperature:  0
    
    property bool dGpuAvailable: true
    property double dGpuUsage: 0
    property double dGpuVramUsage:0
    property double dGpuTempemperature:0
    property double dGpuVramUsedGB: 0    
    property double dGpuVramTotalGB: 0
    
    property bool iGpuAvailable: true
    property double iGpuUsage: 0
    property double iGpuVramUsage:0
    property double iGpuTempemperature:0
    property double iGpuVramUsedGB: 0    
    property double iGpuVramTotalGB: 0


    property string maxAvailableMemoryString: kbToGbString(ResourceUsage.memoryTotal)
    property string maxAvailableSwapString: kbToGbString(ResourceUsage.swapTotal)
    property string maxAvailableCpuString: "--"

    readonly property int historyLength: Config?.options.resources.historyLength ?? 60
    property list<real> cpuUsageHistory: []
    property list<real> memoryUsageHistory: []
    property list<real> swapUsageHistory: []

    function kbToGbString(kb) {
        return (kb / (1024 * 1024)).toFixed(1) + " GB";
    }

    function updateMemoryUsageHistory() {
        memoryUsageHistory = [...memoryUsageHistory, memoryUsedPercentage]
        if (memoryUsageHistory.length > historyLength) {
            memoryUsageHistory.shift()
        }
    }
    function updateSwapUsageHistory() {
        swapUsageHistory = [...swapUsageHistory, swapUsedPercentage]
        if (swapUsageHistory.length > historyLength) {
            swapUsageHistory.shift()
        }
    }
    function updateCpuUsageHistory() {
        cpuUsageHistory = [...cpuUsageHistory, cpuUsage]
        if (cpuUsageHistory.length > historyLength) {
            cpuUsageHistory.shift()
        }
    }
    function updateHistories() {
        updateMemoryUsageHistory()
        updateSwapUsageHistory()
        updateCpuUsageHistory()
    }

	Timer {
		interval: 1
        running: true 
        repeat: true
		onTriggered: {
            // Reload files
            fileMeminfo.reload()
            fileStat.reload()
            fileCpuinfo.reload()

            // Parse memory and swap usage
            const textMeminfo = fileMeminfo.text()
            memoryTotal = Number(textMeminfo.match(/MemTotal: *(\d+)/)?.[1] ?? 1)
            memoryFree = Number(textMeminfo.match(/MemAvailable: *(\d+)/)?.[1] ?? 0)
            swapTotal = Number(textMeminfo.match(/SwapTotal: *(\d+)/)?.[1] ?? 1)
            swapFree = Number(textMeminfo.match(/SwapFree: *(\d+)/)?.[1] ?? 0)

            // Parse CPU usage
            const textStat = fileStat.text()
            const cpuLine = textStat.match(/^cpu\s+(\d+)\s+(\d+)\s+(\d+)\s+(\d+)\s+(\d+)\s+(\d+)\s+(\d+)/)
            if (cpuLine) {
                const stats = cpuLine.slice(1).map(Number)
                const total = stats.reduce((a, b) => a + b, 0)
                const idle = stats[3]

                if (previousCpuStats) {
                    const totalDiff = total - previousCpuStats.total
                    const idleDiff = idle - previousCpuStats.idle
                    cpuUsage = totalDiff > 0 ? (1 - idleDiff / totalDiff) : 0
                }

                previousCpuStats = { total, idle }
            }

<<<<<<< HEAD
            // Parse CPU frequency
            const cpuInfo = fileCpuinfo.text()
            const cpuCoreFrequencies = cpuInfo.match(/cpu MHz\s+:\s+(\d+\.\d+)\n/g).map(x => Number(x.match(/\d+\.\d+/)))
            const cpuCoreFreqencyAvg = cpuCoreFrequencies.reduce((a, b) => a + b, 0) / cpuCoreFrequencies.length
            cpuFreqency = cpuCoreFreqencyAvg / 1000
            

            //Process process CPU temp
            tempProc.running = true

            //Process process GPU info
            if(iGpuAvailable){
              iGpuinfoProc.running = true
            }

            if(dGpuAvailable){
              dGpuinfoProc.running = true
            }



=======
            root.updateHistories()
>>>>>>> 994985ec
            interval = Config.options?.resources?.updateInterval ?? 3000
        }
	}

	FileView { id: fileMeminfo; path: "/proc/meminfo" }
<<<<<<< HEAD
  FileView { id: fileStat; path: "/proc/stat" }
  FileView { id: fileCpuinfo; path: "/proc/cpuinfo" }


  Process {
    id: tempProc
     command: [
    "/bin/bash",
    "-c",
    "for d in /sys/class/hwmon/hwmon*; do if [ \"$(cat \"$d/name\" 2>/dev/null)\" = \"coretemp\" ] || [ \"$(cat \"$d/name\" 2>/dev/null)\" = \"k10temp\" ]; then temp=$(cat \"$d\"/temp*_input 2>/dev/null | head -1); echo \"$temp\"; break; fi; done"
  ]
    running: true
    stdout: StdioCollector {
      onStreamFinished:{
        cpuTemperature = Number(this.text) /1000
       }
    }
  }

   Process {
    id: dGpuinfoProc
    command: ["bash", "-c", `${Directories.scriptPath}/gpu/get_dgpuinfo.sh`.replace(/file:\/\//, "")]
    running: true

    stdout: StdioCollector {
      onStreamFinished:{
        dGpuAvailable =  this.text.indexOf("No GPU available") ==-1
        if(dGpuAvailable){
          dGpuUsage = this.text.match(/\sUsage\s:\s(\d+)/)?.[1] /  100 ?? 0
          const vramLine = this.text.match(/\sVRAM\s:\s(\d+(?:\.\d+)?)\/(\d+(?:\.\d+)?)\s*GB/)
          dGpuVramUsedGB = Number(vramLine?.[1] ?? 0)
          dGpuVramTotalGB = Number(vramLine?.[2] ?? 0)
          dGpuVramUsage = dGpuVramTotalGB > 0 ? (dGpuVramUsedGB / dGpuVramTotalGB) : 0;
          dGpuTempemperature = this.text.match(/\sTemp\s:\s(\d+)/)?.[1] ?? 0 
        }
       }
    }
  }


  Process {
    id: iGpuinfoProc
    command: ["bash", "-c", `${Directories.scriptPath}/gpu/get_igpuinfo.sh`.replace(/file:\/\//, "")]
    running: true

    stdout: StdioCollector {
      onStreamFinished:{
        iGpuAvailable =  this.text.indexOf("No GPU available") ==-1
        if(iGpuAvailable){
          iGpuUsage = this.text.match(/\sUsage\s:\s(\d+)/)?.[1] /  100 ?? 0
          const vramLine = this.text.match(/\sVRAM\s:\s(\d+(?:\.\d+)?)\/(\d+(?:\.\d+)?)\s*GB/)
          iGpuVramUsedGB = Number(vramLine?.[1] ?? 0)
          iGpuVramTotalGB = Number(vramLine?.[2] ?? 0)
          iGpuVramUsage = iGpuVramTotalGB > 0 ? (iGpuVramUsedGB / iGpuVramTotalGB) : 0;
          iGpuTempemperature = this.text.match(/\sTemp\s:\s(\d+)/)?.[1] ?? 0 
        }
       }
    }
  }

=======
    FileView { id: fileStat; path: "/proc/stat" }

    Process {
        id: findCpuMaxFreqProc
        command: ["bash", "-c", "lscpu | grep 'CPU max MHz' | awk '{print $4}'"]
        running: true
        stdout: StdioCollector {
            id: outputCollector
            onStreamFinished: {
                root.maxAvailableCpuString = (parseFloat(outputCollector.text) / 1000).toFixed(0) + " GHz"
            }
        }
    }
>>>>>>> 994985ec
}<|MERGE_RESOLUTION|>--- conflicted
+++ resolved
@@ -9,18 +9,6 @@
  * Simple polled resource usage service with RAM, Swap, and CPU usage.
  */
 Singleton {
-<<<<<<< HEAD
-	property double memoryTotal: 1
-	property double memoryFree: 1
-	property double memoryUsed: memoryTotal - memoryFree
-    property double memoryUsedPercentage: memoryUsed / memoryTotal
-    property double swapTotal: 1
-	property double swapFree: 1
-	property double swapUsed: swapTotal - swapFree
-    property double swapUsedPercentage: swapTotal > 0 ? (swapUsed / swapTotal) : 0
-    property double cpuUsage: 0
-    property double cpuFreqency: 0
-=======
     id: root
 	property real memoryTotal: 1
 	property real memoryFree: 0
@@ -31,7 +19,8 @@
 	property real swapUsed: swapTotal - swapFree
     property real swapUsedPercentage: swapTotal > 0 ? (swapUsed / swapTotal) : 0
     property real cpuUsage: 0
->>>>>>> 994985ec
+    property double cpuFreqency: 0
+
     property var previousCpuStats
     property double cpuTemperature:  0
     
@@ -121,7 +110,6 @@
                 previousCpuStats = { total, idle }
             }
 
-<<<<<<< HEAD
             // Parse CPU frequency
             const cpuInfo = fileCpuinfo.text()
             const cpuCoreFrequencies = cpuInfo.match(/cpu MHz\s+:\s+(\d+\.\d+)\n/g).map(x => Number(x.match(/\d+\.\d+/)))
@@ -143,18 +131,14 @@
 
 
 
-=======
             root.updateHistories()
->>>>>>> 994985ec
             interval = Config.options?.resources?.updateInterval ?? 3000
         }
 	}
 
 	FileView { id: fileMeminfo; path: "/proc/meminfo" }
-<<<<<<< HEAD
+  FileView { id: fileCpuinfo; path: "/proc/cpuinfo" }
   FileView { id: fileStat; path: "/proc/stat" }
-  FileView { id: fileCpuinfo; path: "/proc/cpuinfo" }
-
 
   Process {
     id: tempProc
@@ -212,8 +196,7 @@
     }
   }
 
-=======
-    FileView { id: fileStat; path: "/proc/stat" }
+
 
     Process {
         id: findCpuMaxFreqProc
@@ -226,5 +209,4 @@
             }
         }
     }
->>>>>>> 994985ec
 }